// Copyright 2019 The Go Authors. All rights reserved.
// Use of this source code is governed by a BSD-style
// license that can be found in the LICENSE file.

package loader

import (
	"bytes"
	"cmd/internal/bio"
	"cmd/internal/goobj2"
	"cmd/internal/obj"
	"cmd/internal/objabi"
	"cmd/internal/sys"
	"cmd/link/internal/sym"
	"debug/elf"
	"fmt"
	"log"
	"math/bits"
	"os"
	"sort"
	"strconv"
	"strings"
)

var _ = fmt.Print

// Sym encapsulates a global symbol index, used to identify a specific
// Go symbol. The 0-valued Sym is corresponds to an invalid symbol.
type Sym int

// Relocs encapsulates the set of relocations on a given symbol; an
// instance of this type is returned by the Loader Relocs() method.
type Relocs struct {
	rs []goobj2.Reloc

	li int      // local index of symbol whose relocs we're examining
	r  *oReader // object reader for containing package
	l  *Loader  // loader
}

// Reloc contains the payload for a specific relocation.
// TODO: replace this with sym.Reloc, once we change the
// relocation target from "*sym.Symbol" to "loader.Sym" in sym.Reloc.
type Reloc struct {
	Off  int32            // offset to rewrite
	Size uint8            // number of bytes to rewrite: 0, 1, 2, or 4
	Type objabi.RelocType // the relocation type
	Add  int64            // addend
	Sym  Sym              // global index of symbol the reloc addresses
}

// ExtReloc contains the payload for an external relocation.
type ExtReloc struct {
	Idx  int // index of the original relocation
	Xsym Sym
	Xadd int64
}

// ExtRelocView is a view of an external relocation.
// It is intended to be constructed on the fly, such as ExtRelocs.At.
// It is not the data structure used to store the payload internally.
type ExtRelocView struct {
	Reloc2
	*ExtReloc
}

// Reloc2 holds a "handle" to access a relocation record from an
// object file.
type Reloc2 struct {
	*goobj2.Reloc
	r *oReader
	l *Loader

	// External reloc types may not fit into a uint8 which the Go object file uses.
	// Store it here, instead of in the byte of goobj2.Reloc2.
	// For Go symbols this will always be zero.
	// goobj2.Reloc2.Type() + typ is always the right type, for both Go and external
	// symbols.
	typ objabi.RelocType
}

func (rel Reloc2) Type() objabi.RelocType { return objabi.RelocType(rel.Reloc.Type()) + rel.typ }
func (rel Reloc2) Sym() Sym               { return rel.l.resolve(rel.r, rel.Reloc.Sym()) }
func (rel Reloc2) SetSym(s Sym)           { rel.Reloc.SetSym(goobj2.SymRef{PkgIdx: 0, SymIdx: uint32(s)}) }

func (rel Reloc2) SetType(t objabi.RelocType) {
	if t != objabi.RelocType(uint8(t)) {
		panic("SetType: type doesn't fit into Reloc2")
	}
	rel.Reloc.SetType(uint8(t))
	if rel.typ != 0 {
		// should use SymbolBuilder.SetRelocType
		panic("wrong method to set reloc type")
	}
}

// Aux2 holds a "handle" to access an aux symbol record from an
// object file.
type Aux2 struct {
	*goobj2.Aux
	r *oReader
	l *Loader
}

func (a Aux2) Sym() Sym { return a.l.resolve(a.r, a.Aux.Sym()) }

// oReader is a wrapper type of obj.Reader, along with some
// extra information.
// TODO: rename to objReader once the old one is gone?
type oReader struct {
	*goobj2.Reader
	unit      *sym.CompilationUnit
	version   int    // version of static symbol
	flags     uint32 // read from object file
	pkgprefix string
	syms      []Sym  // Sym's global index, indexed by local index
	ndef      int    // cache goobj2.Reader.NSym()
	objidx    uint32 // index of this reader in the objs slice
}

type objIdx struct {
	r *oReader
	i Sym // start index
}

// objSym represents a symbol in an object file. It is a tuple of
// the object and the symbol's local index.
// For external symbols, r is l.extReader, s is its index into the
// payload array.
// {nil, 0} represents the nil symbol.
type objSym struct {
	r *oReader
	s int // local index
}

type nameVer struct {
	name string
	v    int
}

type Bitmap []uint32

// set the i-th bit.
func (bm Bitmap) Set(i Sym) {
	n, r := uint(i)/32, uint(i)%32
	bm[n] |= 1 << r
}

// unset the i-th bit.
func (bm Bitmap) Unset(i Sym) {
	n, r := uint(i)/32, uint(i)%32
	bm[n] &^= (1 << r)
}

// whether the i-th bit is set.
func (bm Bitmap) Has(i Sym) bool {
	n, r := uint(i)/32, uint(i)%32
	return bm[n]&(1<<r) != 0
}

// return current length of bitmap in bits.
func (bm Bitmap) Len() int {
	return len(bm) * 32
}

// return the number of bits set.
func (bm Bitmap) Count() int {
	s := 0
	for _, x := range bm {
		s += bits.OnesCount32(x)
	}
	return s
}

func MakeBitmap(n int) Bitmap {
	return make(Bitmap, (n+31)/32)
}

// growBitmap insures that the specified bitmap has enough capacity,
// reallocating (doubling the size) if needed.
func growBitmap(reqLen int, b Bitmap) Bitmap {
	curLen := b.Len()
	if reqLen > curLen {
		b = append(b, MakeBitmap(reqLen+1-curLen)...)
	}
	return b
}

// A Loader loads new object files and resolves indexed symbol references.
//
// Notes on the layout of global symbol index space:
//
// - Go object files are read before host object files; each Go object
//   read adds its defined package symbols to the global index space.
//   Nonpackage symbols are not yet added.
//
// - In loader.LoadNonpkgSyms, add non-package defined symbols and
//   references in all object files to the global index space.
//
// - Host object file loading happens; the host object loader does a
//   name/version lookup for each symbol it finds; this can wind up
//   extending the external symbol index space range. The host object
//   loader stores symbol payloads in loader.payloads using SymbolBuilder.
//
// - For now, in loader.LoadFull we convert all symbols (Go + external)
//   to sym.Symbols.
//
// - At some point (when the wayfront is pushed through all of the
//   linker), all external symbols will be payload-based, and we can
//   get rid of the loader.Syms array.
//
// - Each symbol gets a unique global index. For duplicated and
//   overwriting/overwritten symbols, the second (or later) appearance
//   of the symbol gets the same global index as the first appearance.
type Loader struct {
	start       map[*oReader]Sym // map from object file to its start index
	objs        []objIdx         // sorted by start index (i.e. objIdx.i)
	extStart    Sym              // from this index on, the symbols are externally defined
	builtinSyms []Sym            // global index of builtin symbols

	objSyms []objSym // global index mapping to local index

	symsByName    [2]map[string]Sym // map symbol name to index, two maps are for ABI0 and ABIInternal
	extStaticSyms map[nameVer]Sym   // externally defined static symbols, keyed by name

	extReader    *oReader // a dummy oReader, for external symbols
	payloadBatch []extSymPayload
	payloads     []*extSymPayload // contents of linker-materialized external syms
	values       []int64          // symbol values, indexed by global sym index

	sects    []*sym.Section // sections
	symSects []uint16       // symbol's section, index to sects array

<<<<<<< HEAD
	outdata [][]byte // symbol's data in the output buffer
=======
	align []uint8 // symbol 2^N alignment, indexed by global index

	outdata   [][]byte     // symbol's data in the output buffer
	extRelocs [][]ExtReloc // symbol's external relocations
>>>>>>> 1667b357

	itablink map[Sym]struct{} // itablink[j] defined if j is go.itablink.*

	objByPkg map[string]*oReader // map package path to its Go object reader

	Syms     []*sym.Symbol // indexed symbols. XXX we still make sym.Symbol for now.
	symBatch []sym.Symbol  // batch of symbols.

	anonVersion int // most recently assigned ext static sym pseudo-version

	// Bitmaps and other side structures used to store data used to store
	// symbol flags/attributes; these are to be accessed via the
	// corresponding loader "AttrXXX" and "SetAttrXXX" methods. Please
	// visit the comments on these methods for more details on the
	// semantics / interpretation of the specific flags or attribute.
	attrReachable        Bitmap // reachable symbols, indexed by global index
	attrOnList           Bitmap // "on list" symbols, indexed by global index
	attrLocal            Bitmap // "local" symbols, indexed by global index
	attrNotInSymbolTable Bitmap // "not in symtab" symbols, indexed by glob idx
	attrVisibilityHidden Bitmap // hidden symbols, indexed by ext sym index
	attrDuplicateOK      Bitmap // dupOK symbols, indexed by ext sym index
	attrShared           Bitmap // shared symbols, indexed by ext sym index
	attrExternal         Bitmap // external symbols, indexed by ext sym index

	attrReadOnly         map[Sym]bool     // readonly data for this sym
	attrTopFrame         map[Sym]struct{} // top frame symbols
	attrSpecial          map[Sym]struct{} // "special" frame symbols
	attrCgoExportDynamic map[Sym]struct{} // "cgo_export_dynamic" symbols
	attrCgoExportStatic  map[Sym]struct{} // "cgo_export_static" symbols

	// Outer and Sub relations for symbols.
	// TODO: figure out whether it's more efficient to just have these
	// as fields on extSymPayload (note that this won't be a viable
	// strategy if somewhere in the linker we set sub/outer for a
	// non-external sym).
	outer map[Sym]Sym
	sub   map[Sym]Sym

<<<<<<< HEAD
	align map[Sym]int32 // stores alignment for symbols

=======
>>>>>>> 1667b357
	dynimplib   map[Sym]string      // stores Dynimplib symbol attribute
	dynimpvers  map[Sym]string      // stores Dynimpvers symbol attribute
	localentry  map[Sym]uint8       // stores Localentry symbol attribute
	extname     map[Sym]string      // stores Extname symbol attribute
	elfType     map[Sym]elf.SymType // stores elf type symbol property
	elfSym      map[Sym]int32       // stores elf sym symbol property
	localElfSym map[Sym]int32       // stores "local" elf sym symbol property
	symPkg      map[Sym]string      // stores package for symbol, or library for shlib-derived syms
	plt         map[Sym]int32       // stores dynimport for pe objects
	got         map[Sym]int32       // stores got for pe objects
	dynid       map[Sym]int32       // stores Dynid for symbol

	relocVariant map[relocId]sym.RelocVariant // stores variant relocs

	// Used to implement field tracking; created during deadcode if
	// field tracking is enabled. Reachparent[K] contains the index of
	// the symbol that triggered the marking of symbol K as live.
	Reachparent []Sym

	relocBatch    []sym.Reloc    // for bulk allocation of relocations
	relocExtBatch []sym.RelocExt // for bulk allocation of relocations

	flags uint32

	strictDupMsgs int // number of strict-dup warning/errors, when FlagStrictDups is enabled

	elfsetstring elfsetstringFunc

	errorReporter *ErrorReporter

	SymLookup func(name string, ver int) *sym.Symbol
}

const (
	pkgDef = iota
	nonPkgDef
	nonPkgRef
)

type elfsetstringFunc func(s *sym.Symbol, str string, off int)

// extSymPayload holds the payload (data + relocations) for linker-synthesized
// external symbols (note that symbol value is stored in a separate slice).
type extSymPayload struct {
	name     string // TODO: would this be better as offset into str table?
	size     int64
	ver      int
	kind     sym.SymKind
	objidx   uint32 // index of original object if sym made by cloneToExternal
	gotype   Sym    // Gotype (0 if not present)
	relocs   []goobj2.Reloc
	reltypes []objabi.RelocType // relocation types
	data     []byte
	auxs     []goobj2.Aux
}

const (
	// Loader.flags
	FlagStrictDups = 1 << iota
)

func NewLoader(flags uint32, elfsetstring elfsetstringFunc, reporter *ErrorReporter) *Loader {
	nbuiltin := goobj2.NBuiltin()
	ldr := &Loader{
		start:                make(map[*oReader]Sym),
		objs:                 []objIdx{{}}, // reserve index 0 for nil symbol
		objSyms:              []objSym{{}}, // reserve index 0 for nil symbol
		extReader:            &oReader{},
		symsByName:           [2]map[string]Sym{make(map[string]Sym, 100000), make(map[string]Sym, 50000)}, // preallocate ~2MB for ABI0 and ~1MB for ABI1 symbols
		objByPkg:             make(map[string]*oReader),
		outer:                make(map[Sym]Sym),
		sub:                  make(map[Sym]Sym),
		dynimplib:            make(map[Sym]string),
		dynimpvers:           make(map[Sym]string),
		localentry:           make(map[Sym]uint8),
		extname:              make(map[Sym]string),
		attrReadOnly:         make(map[Sym]bool),
		elfType:              make(map[Sym]elf.SymType),
		elfSym:               make(map[Sym]int32),
		localElfSym:          make(map[Sym]int32),
		symPkg:               make(map[Sym]string),
		plt:                  make(map[Sym]int32),
		got:                  make(map[Sym]int32),
		dynid:                make(map[Sym]int32),
		attrTopFrame:         make(map[Sym]struct{}),
		attrSpecial:          make(map[Sym]struct{}),
		attrCgoExportDynamic: make(map[Sym]struct{}),
		attrCgoExportStatic:  make(map[Sym]struct{}),
		itablink:             make(map[Sym]struct{}),
		extStaticSyms:        make(map[nameVer]Sym),
		builtinSyms:          make([]Sym, nbuiltin),
		flags:                flags,
		elfsetstring:         elfsetstring,
		errorReporter:        reporter,
		sects:                []*sym.Section{nil}, // reserve index 0 for nil section
	}
	reporter.ldr = ldr
	return ldr
}

// Add object file r, return the start index.
func (l *Loader) addObj(pkg string, r *oReader) Sym {
	if _, ok := l.start[r]; ok {
		panic("already added")
	}
	pkg = objabi.PathToPrefix(pkg) // the object file contains escaped package path
	if _, ok := l.objByPkg[pkg]; !ok {
		l.objByPkg[pkg] = r
	}
	i := Sym(len(l.objSyms))
	l.start[r] = i
	l.objs = append(l.objs, objIdx{r, i})
	return i
}

// Add a symbol from an object file, return the global index and whether it is added.
// If the symbol already exist, it returns the index of that symbol.
func (l *Loader) AddSym(name string, ver int, r *oReader, li int, kind int, dupok bool, typ sym.SymKind) (Sym, bool) {
	if l.extStart != 0 {
		panic("AddSym called after external symbol is created")
	}
	i := Sym(len(l.objSyms))
	addToGlobal := func() {
		l.objSyms = append(l.objSyms, objSym{r, li})
	}
	if name == "" {
		addToGlobal()
		return i, true // unnamed aux symbol
	}
	if ver == r.version {
		// Static symbol. Add its global index but don't
		// add to name lookup table, as it cannot be
		// referenced by name.
		addToGlobal()
		return i, true
	}
	if kind == pkgDef {
		// Defined package symbols cannot be dup to each other.
		// We load all the package symbols first, so we don't need
		// to check dup here.
		// We still add it to the lookup table, as it may still be
		// referenced by name (e.g. through linkname).
		l.symsByName[ver][name] = i
		addToGlobal()
		return i, true
	}

	// Non-package (named) symbol. Check if it already exists.
	oldi, existed := l.symsByName[ver][name]
	if !existed {
		l.symsByName[ver][name] = i
		addToGlobal()
		return i, true
	}
	// symbol already exists
	if dupok {
		if l.flags&FlagStrictDups != 0 {
			l.checkdup(name, r, li, oldi)
		}
		return oldi, false
	}
	oldr, oldli := l.toLocal(oldi)
	oldsym := oldr.Sym(oldli)
	if oldsym.Dupok() {
		return oldi, false
	}
	overwrite := r.DataSize(li) != 0
	if overwrite {
		// new symbol overwrites old symbol.
		oldtyp := sym.AbiSymKindToSymKind[objabi.SymKind(oldsym.Type())]
		if !(oldtyp.IsData() && oldr.DataSize(oldli) == 0) {
			log.Fatalf("duplicated definition of symbol " + name)
		}
		l.objSyms[oldi] = objSym{r, li}
	} else {
		// old symbol overwrites new symbol.
		if !typ.IsData() { // only allow overwriting data symbol
			log.Fatalf("duplicated definition of symbol " + name)
		}
	}
	return oldi, true
}

// newExtSym creates a new external sym with the specified
// name/version.
func (l *Loader) newExtSym(name string, ver int) Sym {
	i := Sym(len(l.objSyms))
	if l.extStart == 0 {
		l.extStart = i
	}
	l.growSyms(int(i))
	pi := l.newPayload(name, ver)
	l.objSyms = append(l.objSyms, objSym{l.extReader, int(pi)})
	l.extReader.syms = append(l.extReader.syms, i)
	return i
}

// LookupOrCreateSym looks up the symbol with the specified name/version,
// returning its Sym index if found. If the lookup fails, a new external
// Sym will be created, entered into the lookup tables, and returned.
func (l *Loader) LookupOrCreateSym(name string, ver int) Sym {
	i := l.Lookup(name, ver)
	if i != 0 {
		return i
	}
	i = l.newExtSym(name, ver)
	static := ver >= sym.SymVerStatic || ver < 0
	if static {
		l.extStaticSyms[nameVer{name, ver}] = i
	} else {
		l.symsByName[ver][name] = i
	}
	return i
}

func (l *Loader) IsExternal(i Sym) bool {
	r, _ := l.toLocal(i)
	return l.isExtReader(r)
}

func (l *Loader) isExtReader(r *oReader) bool {
	return r == l.extReader
}

// For external symbol, return its index in the payloads array.
// XXX result is actually not a global index. We (ab)use the Sym type
// so we don't need conversion for accessing bitmaps.
func (l *Loader) extIndex(i Sym) Sym {
	_, li := l.toLocal(i)
	return Sym(li)
}

// Get a new payload for external symbol, return its index in
// the payloads array.
func (l *Loader) newPayload(name string, ver int) int {
	pi := len(l.payloads)
	pp := l.allocPayload()
	pp.name = name
	pp.ver = ver
	l.payloads = append(l.payloads, pp)
	l.growExtAttrBitmaps()
	return pi
}

// getPayload returns a pointer to the extSymPayload struct for an
// external symbol if the symbol has a payload. Will panic if the
// symbol in question is bogus (zero or not an external sym).
func (l *Loader) getPayload(i Sym) *extSymPayload {
	if !l.IsExternal(i) {
		panic(fmt.Sprintf("bogus symbol index %d in getPayload", i))
	}
	pi := l.extIndex(i)
	return l.payloads[pi]
}

// allocPayload allocates a new payload.
func (l *Loader) allocPayload() *extSymPayload {
	batch := l.payloadBatch
	if len(batch) == 0 {
		batch = make([]extSymPayload, 1000)
	}
	p := &batch[0]
	l.payloadBatch = batch[1:]
	return p
}

func (ms *extSymPayload) Grow(siz int64) {
	if int64(int(siz)) != siz {
		log.Fatalf("symgrow size %d too long", siz)
	}
	if int64(len(ms.data)) >= siz {
		return
	}
	if cap(ms.data) < int(siz) {
		cl := len(ms.data)
		ms.data = append(ms.data, make([]byte, int(siz)+1-cl)...)
		ms.data = ms.data[0:cl]
	}
	ms.data = ms.data[:siz]
}

// Ensure Syms slice has enough space.
func (l *Loader) growSyms(i int) {
	n := len(l.Syms)
	if n > i {
		return
	}
	l.Syms = append(l.Syms, make([]*sym.Symbol, i+1-n)...)
	l.growValues(int(i) + 1)
	l.growAttrBitmaps(int(i) + 1)
}

// Convert a local index to a global index.
func (l *Loader) toGlobal(r *oReader, i int) Sym {
	return r.syms[i]
}

// Convert a global index to a local index.
func (l *Loader) toLocal(i Sym) (*oReader, int) {
	return l.objSyms[i].r, int(l.objSyms[i].s)
}

// Resolve a local symbol reference. Return global index.
func (l *Loader) resolve(r *oReader, s goobj2.SymRef) Sym {
	var rr *oReader
	switch p := s.PkgIdx; p {
	case goobj2.PkgIdxInvalid:
		// {0, X} with non-zero X is never a valid sym reference from a Go object.
		// We steal this space for symbol references from external objects.
		// In this case, X is just the global index.
		if l.isExtReader(r) {
			return Sym(s.SymIdx)
		}
		if s.SymIdx != 0 {
			panic("bad sym ref")
		}
		return 0
	case goobj2.PkgIdxNone:
		i := int(s.SymIdx) + r.ndef
		return r.syms[i]
	case goobj2.PkgIdxBuiltin:
		return l.builtinSyms[s.SymIdx]
	case goobj2.PkgIdxSelf:
		rr = r
	default:
		pkg := r.Pkg(int(p))
		var ok bool
		rr, ok = l.objByPkg[pkg]
		if !ok {
			log.Fatalf("reference of nonexisted package %s, from %v", pkg, r.unit.Lib)
		}
	}
	return l.toGlobal(rr, int(s.SymIdx))
}

// Look up a symbol by name, return global index, or 0 if not found.
// This is more like Syms.ROLookup than Lookup -- it doesn't create
// new symbol.
func (l *Loader) Lookup(name string, ver int) Sym {
	if ver >= sym.SymVerStatic || ver < 0 {
		return l.extStaticSyms[nameVer{name, ver}]
	}
	return l.symsByName[ver][name]
}

// Check that duplicate symbols have same contents.
func (l *Loader) checkdup(name string, r *oReader, li int, dup Sym) {
	p := r.Data(li)
	rdup, ldup := l.toLocal(dup)
	pdup := rdup.Data(ldup)
	if bytes.Equal(p, pdup) {
		return
	}
	reason := "same length but different contents"
	if len(p) != len(pdup) {
		reason = fmt.Sprintf("new length %d != old length %d", len(p), len(pdup))
	}
	fmt.Fprintf(os.Stderr, "cmd/link: while reading object for '%v': duplicate symbol '%s', previous def at '%v', with mismatched payload: %s\n", r.unit.Lib, name, rdup.unit.Lib, reason)

	// For the moment, whitelist DWARF subprogram DIEs for
	// auto-generated wrapper functions. What seems to happen
	// here is that we get different line numbers on formal
	// params; I am guessing that the pos is being inherited
	// from the spot where the wrapper is needed.
	whitelist := strings.HasPrefix(name, "go.info.go.interface") ||
		strings.HasPrefix(name, "go.info.go.builtin") ||
		strings.HasPrefix(name, "go.debuglines")
	if !whitelist {
		l.strictDupMsgs++
	}
}

func (l *Loader) NStrictDupMsgs() int { return l.strictDupMsgs }

// Number of total symbols.
func (l *Loader) NSym() int {
	return len(l.objSyms)
}

// Number of defined Go symbols.
func (l *Loader) NDef() int {
	return int(l.extStart)
}

// Number of reachable symbols.
func (l *Loader) NReachableSym() int {
	return l.attrReachable.Count()
}

// Returns the raw (unpatched) name of the i-th symbol.
func (l *Loader) RawSymName(i Sym) string {
	if l.IsExternal(i) {
		pp := l.getPayload(i)
		return pp.name
	}
	r, li := l.toLocal(i)
	return r.Sym(li).Name(r.Reader)
}

// Returns the (patched) name of the i-th symbol.
func (l *Loader) SymName(i Sym) string {
	if l.IsExternal(i) {
		pp := l.getPayload(i)
		return pp.name
	}
	r, li := l.toLocal(i)
	return strings.Replace(r.Sym(li).Name(r.Reader), "\"\".", r.pkgprefix, -1)
}

// Returns the version of the i-th symbol.
func (l *Loader) SymVersion(i Sym) int {
	if l.IsExternal(i) {
		pp := l.getPayload(i)
		return pp.ver
	}
	r, li := l.toLocal(i)
	return int(abiToVer(r.Sym(li).ABI(), r.version))
}

// Returns the type of the i-th symbol.
func (l *Loader) SymType(i Sym) sym.SymKind {
	if l.IsExternal(i) {
		pp := l.getPayload(i)
		if pp != nil {
			return pp.kind
		}
		return 0
	}
	r, li := l.toLocal(i)
	return sym.AbiSymKindToSymKind[objabi.SymKind(r.Sym(li).Type())]
}

// Returns the attributes of the i-th symbol.
func (l *Loader) SymAttr(i Sym) uint8 {
	if l.IsExternal(i) {
		// TODO: do something? External symbols have different representation of attributes.
		// For now, ReflectMethod, NoSplit, GoType, and Typelink are used and they cannot be
		// set by external symbol.
		return 0
	}
	r, li := l.toLocal(i)
	return r.Sym(li).Flag()
}

// Returns the size of the i-th symbol.
func (l *Loader) SymSize(i Sym) int64 {
	if l.IsExternal(i) {
		pp := l.getPayload(i)
		return pp.size
	}
	r, li := l.toLocal(i)
	return int64(r.Sym(li).Siz())
}

// AttrReachable returns true for symbols that are transitively
// referenced from the entry points. Unreachable symbols are not
// written to the output.
func (l *Loader) AttrReachable(i Sym) bool {
	return l.attrReachable.Has(i)
}

// SetAttrReachable sets the reachability property for a symbol (see
// AttrReachable).
func (l *Loader) SetAttrReachable(i Sym, v bool) {
	if v {
		l.attrReachable.Set(i)
	} else {
		l.attrReachable.Unset(i)
	}
}

// AttrOnList returns true for symbols that are on some list (such as
// the list of all text symbols, or one of the lists of data symbols)
// and is consulted to avoid bugs where a symbol is put on a list
// twice.
func (l *Loader) AttrOnList(i Sym) bool {
	return l.attrOnList.Has(i)
}

// SetAttrOnList sets the "on list" property for a symbol (see
// AttrOnList).
func (l *Loader) SetAttrOnList(i Sym, v bool) {
	if v {
		l.attrOnList.Set(i)
	} else {
		l.attrOnList.Unset(i)
	}
}

// AttrLocal returns true for symbols that are only visible within the
// module (executable or shared library) being linked. This attribute
// is applied to thunks and certain other linker-generated symbols.
func (l *Loader) AttrLocal(i Sym) bool {
	return l.attrLocal.Has(i)
}

// SetAttrLocal the "local" property for a symbol (see AttrLocal above).
func (l *Loader) SetAttrLocal(i Sym, v bool) {
	if v {
		l.attrLocal.Set(i)
	} else {
		l.attrLocal.Unset(i)
	}
}

// SymAddr checks that a symbol is reachable, and returns its value.
func (l *Loader) SymAddr(i Sym) int64 {
	if !l.AttrReachable(i) {
		panic("unreachable symbol in symaddr")
	}
	return l.values[i]
}

// AttrNotInSymbolTable returns true for symbols that should not be
// added to the symbol table of the final generated load module.
func (l *Loader) AttrNotInSymbolTable(i Sym) bool {
	return l.attrNotInSymbolTable.Has(i)
}

// SetAttrNotInSymbolTable the "not in symtab" property for a symbol
// (see AttrNotInSymbolTable above).
func (l *Loader) SetAttrNotInSymbolTable(i Sym, v bool) {
	if v {
		l.attrNotInSymbolTable.Set(i)
	} else {
		l.attrNotInSymbolTable.Unset(i)
	}
}

// AttrVisibilityHidden symbols returns true for ELF symbols with
// visibility set to STV_HIDDEN. They become local symbols in
// the final executable. Only relevant when internally linking
// on an ELF platform.
func (l *Loader) AttrVisibilityHidden(i Sym) bool {
	if !l.IsExternal(i) {
		return false
	}
	return l.attrVisibilityHidden.Has(l.extIndex(i))
}

// SetAttrVisibilityHidden sets the "hidden visibility" property for a
// symbol (see AttrVisibilityHidden).
func (l *Loader) SetAttrVisibilityHidden(i Sym, v bool) {
	if !l.IsExternal(i) {
		panic("tried to set visibility attr on non-external symbol")
	}
	if v {
		l.attrVisibilityHidden.Set(l.extIndex(i))
	} else {
		l.attrVisibilityHidden.Unset(l.extIndex(i))
	}
}

// AttrDuplicateOK returns true for a symbol that can be present in
// multiple object files.
func (l *Loader) AttrDuplicateOK(i Sym) bool {
	if !l.IsExternal(i) {
		// TODO: if this path winds up being taken frequently, it
		// might make more sense to copy the flag value out of the object
		// into a larger bitmap during preload.
		r, li := l.toLocal(i)
		return r.Sym(li).Dupok()
	}
	return l.attrDuplicateOK.Has(l.extIndex(i))
}

// SetAttrDuplicateOK sets the "duplicate OK" property for an external
// symbol (see AttrDuplicateOK).
func (l *Loader) SetAttrDuplicateOK(i Sym, v bool) {
	if !l.IsExternal(i) {
		panic("tried to set dupok attr on non-external symbol")
	}
	if v {
		l.attrDuplicateOK.Set(l.extIndex(i))
	} else {
		l.attrDuplicateOK.Unset(l.extIndex(i))
	}
}

// AttrShared returns true for symbols compiled with the -shared option.
func (l *Loader) AttrShared(i Sym) bool {
	if !l.IsExternal(i) {
		// TODO: if this path winds up being taken frequently, it
		// might make more sense to copy the flag value out of the
		// object into a larger bitmap during preload.
		r, _ := l.toLocal(i)
		return (r.Flags() & goobj2.ObjFlagShared) != 0
	}
	return l.attrShared.Has(l.extIndex(i))
}

// SetAttrShared sets the "shared" property for an external
// symbol (see AttrShared).
func (l *Loader) SetAttrShared(i Sym, v bool) {
	if !l.IsExternal(i) {
		panic(fmt.Sprintf("tried to set shared attr on non-external symbol %d %s", i, l.SymName(i)))
	}
	if v {
		l.attrShared.Set(l.extIndex(i))
	} else {
		l.attrShared.Unset(l.extIndex(i))
	}
}

// AttrExternal returns true for function symbols loaded from host
// object files.
func (l *Loader) AttrExternal(i Sym) bool {
	if !l.IsExternal(i) {
		return false
	}
	return l.attrExternal.Has(l.extIndex(i))
}

// SetAttrExternal sets the "external" property for an host object
// symbol (see AttrExternal).
func (l *Loader) SetAttrExternal(i Sym, v bool) {
	if !l.IsExternal(i) {
		panic(fmt.Sprintf("tried to set external attr on non-external symbol %q", l.RawSymName(i)))
	}
	if v {
		l.attrExternal.Set(l.extIndex(i))
	} else {
		l.attrExternal.Unset(l.extIndex(i))
	}
}

// AttrTopFrame returns true for a function symbol that is an entry
// point, meaning that unwinders should stop when they hit this
// function.
func (l *Loader) AttrTopFrame(i Sym) bool {
	_, ok := l.attrTopFrame[i]
	return ok
}

// SetAttrTopFrame sets the "top frame" property for a symbol (see
// AttrTopFrame).
func (l *Loader) SetAttrTopFrame(i Sym, v bool) {
	if v {
		l.attrTopFrame[i] = struct{}{}
	} else {
		delete(l.attrTopFrame, i)
	}
}

// AttrSpecial returns true for a symbols that do not have their
// address (i.e. Value) computed by the usual mechanism of
// data.go:dodata() & data.go:address().
func (l *Loader) AttrSpecial(i Sym) bool {
	_, ok := l.attrSpecial[i]
	return ok
}

// SetAttrSpecial sets the "special" property for a symbol (see
// AttrSpecial).
func (l *Loader) SetAttrSpecial(i Sym, v bool) {
	if v {
		l.attrSpecial[i] = struct{}{}
	} else {
		delete(l.attrSpecial, i)
	}
}

// AttrCgoExportDynamic returns true for a symbol that has been
// specially marked via the "cgo_export_dynamic" compiler directive
// written by cgo (in response to //export directives in the source).
func (l *Loader) AttrCgoExportDynamic(i Sym) bool {
	_, ok := l.attrCgoExportDynamic[i]
	return ok
}

// SetAttrCgoExportDynamic sets the "cgo_export_dynamic" for a symbol
// (see AttrCgoExportDynamic).
func (l *Loader) SetAttrCgoExportDynamic(i Sym, v bool) {
	if v {
		l.attrCgoExportDynamic[i] = struct{}{}
	} else {
		delete(l.attrCgoExportDynamic, i)
	}
}

// AttrCgoExportStatic returns true for a symbol that has been
// specially marked via the "cgo_export_static" directive
// written by cgo.
func (l *Loader) AttrCgoExportStatic(i Sym) bool {
	_, ok := l.attrCgoExportStatic[i]
	return ok
}

// SetAttrCgoExportStatic sets the "cgo_export_static" for a symbol
// (see AttrCgoExportStatic).
func (l *Loader) SetAttrCgoExportStatic(i Sym, v bool) {
	if v {
		l.attrCgoExportStatic[i] = struct{}{}
	} else {
		delete(l.attrCgoExportStatic, i)
	}
}

func (l *Loader) AttrCgoExport(i Sym) bool {
	return l.AttrCgoExportDynamic(i) || l.AttrCgoExportStatic(i)
}

// AttrReadOnly returns true for a symbol whose underlying data
// is stored via a read-only mmap.
func (l *Loader) AttrReadOnly(i Sym) bool {
	if v, ok := l.attrReadOnly[i]; ok {
		return v
	}
	if l.IsExternal(i) {
		pp := l.getPayload(i)
		if pp.objidx != 0 {
			return l.objs[pp.objidx].r.ReadOnly()
		}
		return false
	}
	r, _ := l.toLocal(i)
	return r.ReadOnly()
}

// SetAttrReadOnly sets the "data is read only" property for a symbol
// (see AttrReadOnly).
func (l *Loader) SetAttrReadOnly(i Sym, v bool) {
	l.attrReadOnly[i] = v
}

// AttrSubSymbol returns true for symbols that are listed as a
// sub-symbol of some other outer symbol. The sub/outer mechanism is
// used when loading host objects (sections from the host object
// become regular linker symbols and symbols go on the Sub list of
// their section) and for constructing the global offset table when
// internally linking a dynamic executable.
//
// Note that in later stages of the linker, we set Outer(S) to some
// container symbol C, but don't set Sub(C). Thus we have two
// distinct scenarios:
//
// - Outer symbol covers the address ranges of its sub-symbols.
//   Outer.Sub is set in this case.
// - Outer symbol doesn't conver the address ranges. It is zero-sized
//   and doesn't have sub-symbols. In the case, the inner symbol is
//   not actually a "SubSymbol". (Tricky!)
//
// This method returns TRUE only for sub-symbols in the first scenario.
//
// FIXME: would be better to do away with this and have a better way
// to represent container symbols.

func (l *Loader) AttrSubSymbol(i Sym) bool {
	// we don't explicitly store this attribute any more -- return
	// a value based on the sub-symbol setting.
	o := l.OuterSym(i)
	if o == 0 {
		return false
	}
	return l.SubSym(o) != 0
}

// Note that we don't have a 'SetAttrSubSymbol' method in the loader;
// clients should instead use the PrependSub method to establish
// outer/sub relationships for host object symbols.

// Returns whether the i-th symbol has ReflectMethod attribute set.
func (l *Loader) IsReflectMethod(i Sym) bool {
	return l.SymAttr(i)&goobj2.SymFlagReflectMethod != 0
}

// Returns whether the i-th symbol is nosplit.
func (l *Loader) IsNoSplit(i Sym) bool {
	return l.SymAttr(i)&goobj2.SymFlagNoSplit != 0
}

// Returns whether this is a Go type symbol.
func (l *Loader) IsGoType(i Sym) bool {
	return l.SymAttr(i)&goobj2.SymFlagGoType != 0
}

// Returns whether this symbol should be included in typelink.
func (l *Loader) IsTypelink(i Sym) bool {
	return l.SymAttr(i)&goobj2.SymFlagTypelink != 0
}

// Returns whether this is a "go.itablink.*" symbol.
func (l *Loader) IsItabLink(i Sym) bool {
	if _, ok := l.itablink[i]; ok {
		return true
	}
	return false
}

// growValues grows the slice used to store symbol values.
func (l *Loader) growValues(reqLen int) {
	curLen := len(l.values)
	if reqLen > curLen {
		l.values = append(l.values, make([]int64, reqLen+1-curLen)...)
	}
}

// SymValue returns the value of the i-th symbol. i is global index.
func (l *Loader) SymValue(i Sym) int64 {
	return l.values[i]
}

// SetSymValue sets the value of the i-th symbol. i is global index.
func (l *Loader) SetSymValue(i Sym, val int64) {
	l.values[i] = val
}

// AddToSymValue adds to the value of the i-th symbol. i is the global index.
func (l *Loader) AddToSymValue(i Sym, val int64) {
	l.values[i] += val
}

// Returns the symbol content of the i-th symbol. i is global index.
func (l *Loader) Data(i Sym) []byte {
	if l.IsExternal(i) {
		pp := l.getPayload(i)
		if pp != nil {
			return pp.data
		}
		return nil
	}
	r, li := l.toLocal(i)
	return r.Data(li)
}

// Returns the data of the i-th symbol in the output buffer.
func (l *Loader) OutData(i Sym) []byte {
	if int(i) < len(l.outdata) && l.outdata[i] != nil {
		return l.outdata[i]
	}
	return l.Data(i)
}

// SetOutData sets the position of the data of the i-th symbol in the output buffer.
// i is global index.
func (l *Loader) SetOutData(i Sym, data []byte) {
	if l.IsExternal(i) {
		pp := l.getPayload(i)
		if pp != nil {
			pp.data = data
			return
		}
	}
	l.outdata[i] = data
}

// InitOutData initializes the slice used to store symbol output data.
func (l *Loader) InitOutData() {
	l.outdata = make([][]byte, l.extStart)
}

<<<<<<< HEAD
=======
// SetExtRelocs sets the external relocations of the i-th symbol. i is global index.
func (l *Loader) SetExtRelocs(i Sym, relocs []ExtReloc) {
	l.extRelocs[i] = relocs
}

// InitExtRelocs initialize the slice used to store external relocations.
func (l *Loader) InitExtRelocs() {
	l.extRelocs = make([][]ExtReloc, l.NSym())
}

>>>>>>> 1667b357
// SymAlign returns the alignment for a symbol.
func (l *Loader) SymAlign(i Sym) int32 {
	if int(i) >= len(l.align) {
		// align is extended lazily -- it the sym in question is
		// outside the range of the existing slice, then we assume its
		// alignment has not yet been set.
		return 0
	}
	// TODO: would it make sense to return an arch-specific
	// alignment depending on section type? E.g. STEXT => 32,
	// SDATA => 1, etc?
	abits := l.align[i]
	if abits == 0 {
		return 0
	}
	return int32(1 << (abits - 1))
}

// SetSymAlign sets the alignment for a symbol.
func (l *Loader) SetSymAlign(i Sym, align int32) {
	// Reject nonsense alignments.
	if align < 0 || align&(align-1) != 0 {
		panic("bad alignment value")
	}
	if int(i) >= len(l.align) {
		l.align = append(l.align, make([]uint8, l.NSym()-len(l.align))...)
	}
	if align == 0 {
		l.align[i] = 0
	}
	l.align[i] = uint8(bits.Len32(uint32(align)))
}

// SymValue returns the section of the i-th symbol. i is global index.
func (l *Loader) SymSect(i Sym) *sym.Section {
	if int(i) >= len(l.symSects) {
		// symSects is extended lazily -- it the sym in question is
		// outside the range of the existing slice, then we assume its
		// section has not yet been set.
		return nil
	}
	return l.sects[l.symSects[i]]
}

// SetSymValue sets the section of the i-th symbol. i is global index.
func (l *Loader) SetSymSect(i Sym, sect *sym.Section) {
	if int(i) >= len(l.symSects) {
		l.symSects = append(l.symSects, make([]uint16, l.NSym()-len(l.symSects))...)
	}
	l.symSects[i] = sect.Index
}

// growSects grows the slice used to store symbol sections.
func (l *Loader) growSects(reqLen int) {
	curLen := len(l.symSects)
	if reqLen > curLen {
		l.symSects = append(l.symSects, make([]uint16, reqLen+1-curLen)...)
	}
}

// NewSection creates a new (output) section.
func (l *Loader) NewSection() *sym.Section {
	sect := new(sym.Section)
	idx := len(l.sects)
	if idx != int(uint16(idx)) {
		panic("too many sections created")
	}
	sect.Index = uint16(idx)
	l.sects = append(l.sects, sect)
	return sect
}

// SymDynImplib returns the "dynimplib" attribute for the specified
// symbol, making up a portion of the info for a symbol specified
// on a "cgo_import_dynamic" compiler directive.
func (l *Loader) SymDynimplib(i Sym) string {
	return l.dynimplib[i]
}

// SetSymDynimplib sets the "dynimplib" attribute for a symbol.
func (l *Loader) SetSymDynimplib(i Sym, value string) {
	// reject bad symbols
	if i >= Sym(len(l.objSyms)) || i == 0 {
		panic("bad symbol index in SetDynimplib")
	}
	if value == "" {
		delete(l.dynimplib, i)
	} else {
		l.dynimplib[i] = value
	}
}

// SymDynimpvers returns the "dynimpvers" attribute for the specified
// symbol, making up a portion of the info for a symbol specified
// on a "cgo_import_dynamic" compiler directive.
func (l *Loader) SymDynimpvers(i Sym) string {
	return l.dynimpvers[i]
}

// SetSymDynimpvers sets the "dynimpvers" attribute for a symbol.
func (l *Loader) SetSymDynimpvers(i Sym, value string) {
	// reject bad symbols
	if i >= Sym(len(l.objSyms)) || i == 0 {
		panic("bad symbol index in SetDynimpvers")
	}
	if value == "" {
		delete(l.dynimpvers, i)
	} else {
		l.dynimpvers[i] = value
	}
}

// SymExtname returns the "extname" value for the specified
// symbol.
func (l *Loader) SymExtname(i Sym) string {
	if s, ok := l.extname[i]; ok {
		return s
	}
	return l.SymName(i)
}

// SetSymExtname sets the  "extname" attribute for a symbol.
func (l *Loader) SetSymExtname(i Sym, value string) {
	// reject bad symbols
	if i >= Sym(len(l.objSyms)) || i == 0 {
		panic("bad symbol index in SetExtname")
	}
	if value == "" {
		delete(l.extname, i)
	} else {
		l.extname[i] = value
	}
}

// SymElfType returns the previously recorded ELF type for a symbol
// (used only for symbols read from shared libraries by ldshlibsyms).
// It is not set for symbols defined by the packages being linked or
// by symbols read by ldelf (and so is left as elf.STT_NOTYPE).
func (l *Loader) SymElfType(i Sym) elf.SymType {
	if et, ok := l.elfType[i]; ok {
		return et
	}
	return elf.STT_NOTYPE
}

// SetSymElfType sets the elf type attribute for a symbol.
func (l *Loader) SetSymElfType(i Sym, et elf.SymType) {
	// reject bad symbols
	if i >= Sym(len(l.objSyms)) || i == 0 {
		panic("bad symbol index in SetSymElfType")
	}
	if et == elf.STT_NOTYPE {
		delete(l.elfType, i)
	} else {
		l.elfType[i] = et
	}
}

// SymElfSym returns the ELF symbol index for a given loader
// symbol, assigned during ELF symtab generation.
func (l *Loader) SymElfSym(i Sym) int32 {
	return l.elfSym[i]
}

// SetSymElfSym sets the elf symbol index for a symbol.
func (l *Loader) SetSymElfSym(i Sym, es int32) {
	if i == 0 {
		panic("bad sym index")
	}
	if es == 0 {
		delete(l.elfSym, i)
	} else {
		l.elfSym[i] = es
	}
}

// SymLocalElfSym returns the "local" ELF symbol index for a given loader
// symbol, assigned during ELF symtab generation.
func (l *Loader) SymLocalElfSym(i Sym) int32 {
	return l.localElfSym[i]
}

// SetSymLocalElfSym sets the "local" elf symbol index for a symbol.
func (l *Loader) SetSymLocalElfSym(i Sym, es int32) {
	if i == 0 {
		panic("bad sym index")
	}
	if es == 0 {
		delete(l.localElfSym, i)
	} else {
		l.localElfSym[i] = es
	}
}

// SymPlt returns the plt value for pe symbols.
func (l *Loader) SymPlt(s Sym) int32 {
	if v, ok := l.plt[s]; ok {
		return v
	}
	return -1
}

// SetPlt sets the plt value for pe symbols.
func (l *Loader) SetPlt(i Sym, v int32) {
	if i >= Sym(len(l.objSyms)) || i == 0 {
		panic("bad symbol for SetPlt")
	}
	if v == -1 {
		delete(l.plt, i)
	} else {
		l.plt[i] = v
	}
}

// SymGot returns the got value for pe symbols.
func (l *Loader) SymGot(s Sym) int32 {
	if v, ok := l.got[s]; ok {
		return v
	}
	return -1
}

// SetGot sets the got value for pe symbols.
func (l *Loader) SetGot(i Sym, v int32) {
	if i >= Sym(len(l.objSyms)) || i == 0 {
		panic("bad symbol for SetGot")
	}
	if v == -1 {
		delete(l.got, i)
	} else {
		l.got[i] = v
	}
}

// SymDynid returns the "dynid" property for the specified symbol.
func (l *Loader) SymDynid(i Sym) int32 {
	if s, ok := l.dynid[i]; ok {
		return s
	}
	return -1
}

// SetSymDynid sets the "dynid" property for a symbol.
func (l *Loader) SetSymDynid(i Sym, val int32) {
	// reject bad symbols
	if i >= Sym(len(l.objSyms)) || i == 0 {
		panic("bad symbol index in SetSymDynid")
	}
	if val == -1 {
		delete(l.dynid, i)
	} else {
		l.dynid[i] = val
	}
}

// DynIdSyms returns the set of symbols for which dynID is set to an
// interesting (non-default) value. This is expected to be a fairly
// small set.
func (l *Loader) DynidSyms() []Sym {
	sl := make([]Sym, 0, len(l.dynid))
	for s := range l.dynid {
		sl = append(sl, s)
	}
	sort.Slice(sl, func(i, j int) bool { return sl[i] < sl[j] })
	return sl
}

// SymGoType returns the 'Gotype' property for a given symbol (set by
// the Go compiler for variable symbols). This version relies on
// reading aux symbols for the target sym -- it could be that a faster
// approach would be to check for gotype during preload and copy the
// results in to a map (might want to try this at some point and see
// if it helps speed things up).
func (l *Loader) SymGoType(i Sym) Sym {
	if l.IsExternal(i) {
		pp := l.getPayload(i)
		return pp.gotype
	}
	r, li := l.toLocal(i)
	auxs := r.Auxs(li)
	for j := range auxs {
		a := &auxs[j]
		switch a.Type() {
		case goobj2.AuxGotype:
			return l.resolve(r, a.Sym())
		}
	}
	return 0
}

// SymUnit returns the compilation unit for a given symbol (which will
// typically be nil for external or linker-manufactured symbols).
func (l *Loader) SymUnit(i Sym) *sym.CompilationUnit {
	if l.IsExternal(i) {
		pp := l.getPayload(i)
		if pp.objidx != 0 {
			r := l.objs[pp.objidx].r
			return r.unit
		}
		return nil
	}
	r, _ := l.toLocal(i)
	return r.unit
}

// SymPkg returns the package where the symbol came from (for
// regular compiler-generated Go symbols), but in the case of
// building with "-linkshared" (when a symbol is read from a
// shared library), will hold the library name.
// NOTE: this correspondes to sym.Symbol.File field.
func (l *Loader) SymPkg(i Sym) string {
	if f, ok := l.symPkg[i]; ok {
		return f
	}
	if l.IsExternal(i) {
		pp := l.getPayload(i)
		if pp.objidx != 0 {
			r := l.objs[pp.objidx].r
			return r.unit.Lib.Pkg
		}
		return ""
	}
	r, _ := l.toLocal(i)
	return r.unit.Lib.Pkg
}

// SetSymPkg sets the package/library for a symbol. This is
// needed mainly for external symbols, specifically those imported
// from shared libraries.
func (l *Loader) SetSymPkg(i Sym, pkg string) {
	// reject bad symbols
	if i >= Sym(len(l.objSyms)) || i == 0 {
		panic("bad symbol index in SetSymPkg")
	}
	l.symPkg[i] = pkg
}

// SymLocalentry returns the "local entry" value for the specified
// symbol.
func (l *Loader) SymLocalentry(i Sym) uint8 {
	return l.localentry[i]
}

// SetSymLocalentry sets the "local entry" attribute for a symbol.
func (l *Loader) SetSymLocalentry(i Sym, value uint8) {
	// reject bad symbols
	if i >= Sym(len(l.objSyms)) || i == 0 {
		panic("bad symbol index in SetSymLocalentry")
	}
	if value == 0 {
		delete(l.localentry, i)
	} else {
		l.localentry[i] = value
	}
}

// Returns the number of aux symbols given a global index.
func (l *Loader) NAux(i Sym) int {
	if l.IsExternal(i) {
		return 0
	}
	r, li := l.toLocal(i)
	return r.NAux(li)
}

// Returns the "handle" to the j-th aux symbol of the i-th symbol.
func (l *Loader) Aux2(i Sym, j int) Aux2 {
	if l.IsExternal(i) {
		return Aux2{}
	}
	r, li := l.toLocal(i)
	if j >= r.NAux(li) {
		return Aux2{}
	}
	return Aux2{r.Aux(li, j), r, l}
}

// GetFuncDwarfAuxSyms collects and returns the auxiliary DWARF
// symbols associated with a given function symbol.  Prior to the
// introduction of the loader, this was done purely using name
// lookups, e.f. for function with name XYZ we would then look up
// go.info.XYZ, etc.
// FIXME: once all of dwarfgen is converted over to the loader,
// it would save some space to make these aux symbols nameless.
func (l *Loader) GetFuncDwarfAuxSyms(fnSymIdx Sym) (auxDwarfInfo, auxDwarfLoc, auxDwarfRanges, auxDwarfLines Sym) {
	if l.SymType(fnSymIdx) != sym.STEXT {
		log.Fatalf("error: non-function sym %d/%s t=%s passed to GetFuncDwarfAuxSyms", fnSymIdx, l.SymName(fnSymIdx), l.SymType(fnSymIdx).String())
	}
	if l.IsExternal(fnSymIdx) {
		// Current expectation is that any external function will
		// not have auxsyms.
		return
	}
	r, li := l.toLocal(fnSymIdx)
	auxs := r.Auxs(li)
	for i := range auxs {
		a := &auxs[i]
		switch a.Type() {
		case goobj2.AuxDwarfInfo:
			auxDwarfInfo = l.resolve(r, a.Sym())
			if l.SymType(auxDwarfInfo) != sym.SDWARFINFO {
				panic("aux dwarf info sym with wrong type")
			}
		case goobj2.AuxDwarfLoc:
			auxDwarfLoc = l.resolve(r, a.Sym())
			if l.SymType(auxDwarfLoc) != sym.SDWARFLOC {
				panic("aux dwarf loc sym with wrong type")
			}
		case goobj2.AuxDwarfRanges:
			auxDwarfRanges = l.resolve(r, a.Sym())
			if l.SymType(auxDwarfRanges) != sym.SDWARFRANGE {
				panic("aux dwarf ranges sym with wrong type")
			}
		case goobj2.AuxDwarfLines:
			auxDwarfLines = l.resolve(r, a.Sym())
			if l.SymType(auxDwarfLines) != sym.SDWARFLINES {
				panic("aux dwarf lines sym with wrong type")
			}
		}
	}
	return
}

// PrependSub prepends 'sub' onto the sub list for outer symbol 'outer'.
// Will panic if 'sub' already has an outer sym or sub sym.
// FIXME: should this be instead a method on SymbolBuilder?
func (l *Loader) PrependSub(outer Sym, sub Sym) {
	// NB: this presupposes that an outer sym can't be a sub symbol of
	// some other outer-outer sym (I'm assuming this is true, but I
	// haven't tested exhaustively).
	if l.OuterSym(outer) != 0 {
		panic("outer has outer itself")
	}
	if l.SubSym(sub) != 0 {
		panic("sub set for subsym")
	}
	if l.OuterSym(sub) != 0 {
		panic("outer already set for subsym")
	}
	l.sub[sub] = l.sub[outer]
	l.sub[outer] = sub
	l.outer[sub] = outer
}

// OuterSym gets the outer symbol for host object loaded symbols.
func (l *Loader) OuterSym(i Sym) Sym {
	// FIXME: add check for isExternal?
	return l.outer[i]
}

// SubSym gets the subsymbol for host object loaded symbols.
func (l *Loader) SubSym(i Sym) Sym {
	// NB: note -- no check for l.isExternal(), since I am pretty sure
	// that later phases in the linker set subsym for "type." syms
	return l.sub[i]
}

// SetOuterSym sets the outer symbol of i to o (without setting
// sub symbols).
func (l *Loader) SetOuterSym(i Sym, o Sym) {
	if o != 0 {
		l.outer[i] = o
	} else {
		delete(l.outer, i)
	}
}

// Initialize Reachable bitmap and its siblings for running deadcode pass.
func (l *Loader) InitReachable() {
	l.growAttrBitmaps(l.NSym() + 1)
}

type symWithVal struct {
	s Sym
	v int64
}
type bySymValue []symWithVal

func (s bySymValue) Len() int           { return len(s) }
func (s bySymValue) Swap(i, j int)      { s[i], s[j] = s[j], s[i] }
func (s bySymValue) Less(i, j int) bool { return s[i].v < s[j].v }

// SortSub walks through the sub-symbols for 's' and sorts them
// in place by increasing value. Return value is the new
// sub symbol for the specified outer symbol.
func (l *Loader) SortSub(s Sym) Sym {

	if s == 0 || l.sub[s] == 0 {
		return s
	}

	// Sort symbols using a slice first. Use a stable sort on the off
	// chance that there's more than once symbol with the same value,
	// so as to preserve reproducible builds.
	sl := []symWithVal{}
	for ss := l.sub[s]; ss != 0; ss = l.sub[ss] {
		sl = append(sl, symWithVal{s: ss, v: l.SymValue(ss)})
	}
	sort.Stable(bySymValue(sl))

	// Then apply any changes needed to the sub map.
	ns := Sym(0)
	for i := len(sl) - 1; i >= 0; i-- {
		s := sl[i].s
		l.sub[s] = ns
		ns = s
	}

	// Update sub for outer symbol, then return
	l.sub[s] = sl[0].s
	return sl[0].s
}

// Insure that reachable bitmap and its siblings have enough size.
func (l *Loader) growAttrBitmaps(reqLen int) {
	if reqLen > l.attrReachable.Len() {
		// These are indexed by global symbol
		l.attrReachable = growBitmap(reqLen, l.attrReachable)
		l.attrOnList = growBitmap(reqLen, l.attrOnList)
		l.attrLocal = growBitmap(reqLen, l.attrLocal)
		l.attrNotInSymbolTable = growBitmap(reqLen, l.attrNotInSymbolTable)
	}
	l.growExtAttrBitmaps()
}

func (l *Loader) growExtAttrBitmaps() {
	// These are indexed by external symbol index (e.g. l.extIndex(i))
	extReqLen := len(l.payloads)
	if extReqLen > l.attrVisibilityHidden.Len() {
		l.attrVisibilityHidden = growBitmap(extReqLen, l.attrVisibilityHidden)
		l.attrDuplicateOK = growBitmap(extReqLen, l.attrDuplicateOK)
		l.attrShared = growBitmap(extReqLen, l.attrShared)
		l.attrExternal = growBitmap(extReqLen, l.attrExternal)
	}
}

func (relocs *Relocs) Count() int { return len(relocs.rs) }

// At2 returns the j-th reloc for a global symbol.
func (relocs *Relocs) At2(j int) Reloc2 {
	if relocs.l.isExtReader(relocs.r) {
		pp := relocs.l.payloads[relocs.li]
		return Reloc2{&relocs.rs[j], relocs.r, relocs.l, pp.reltypes[j]}
	}
	return Reloc2{&relocs.rs[j], relocs.r, relocs.l, 0}
}

// Relocs returns a Relocs object for the given global sym.
func (l *Loader) Relocs(i Sym) Relocs {
	r, li := l.toLocal(i)
	if r == nil {
		panic(fmt.Sprintf("trying to get oreader for invalid sym %d\n\n", i))
	}
	return l.relocs(r, li)
}

// Relocs returns a Relocs object given a local sym index and reader.
func (l *Loader) relocs(r *oReader, li int) Relocs {
	var rs []goobj2.Reloc
	if l.isExtReader(r) {
		pp := l.payloads[li]
		rs = pp.relocs
	} else {
		rs = r.Relocs(li)
	}
	return Relocs{
		rs: rs,
		li: li,
		r:  r,
		l:  l,
	}
}

// ExtRelocs returns the external relocations of the i-th symbol.
func (l *Loader) ExtRelocs(i Sym) ExtRelocs {
	return ExtRelocs{l.Relocs(i), l.extRelocs[i]}
}

// ExtRelocs represents the set of external relocations of a symbol.
type ExtRelocs struct {
	rs Relocs
	es []ExtReloc
}

func (ers ExtRelocs) Count() int { return len(ers.es) }

func (ers ExtRelocs) At(j int) ExtRelocView {
	i := ers.es[j].Idx
	return ExtRelocView{ers.rs.At2(i), &ers.es[j]}
}

// RelocByOff implements sort.Interface for sorting relocations by offset.

type RelocByOff []Reloc

func (x RelocByOff) Len() int           { return len(x) }
func (x RelocByOff) Swap(i, j int)      { x[i], x[j] = x[j], x[i] }
func (x RelocByOff) Less(i, j int) bool { return x[i].Off < x[j].Off }

// FuncInfo provides hooks to access goobj2.FuncInfo in the objects.
type FuncInfo struct {
	l       *Loader
	r       *oReader
	data    []byte
	auxs    []goobj2.Aux
	lengths goobj2.FuncInfoLengths
}

func (fi *FuncInfo) Valid() bool { return fi.r != nil }

func (fi *FuncInfo) Args() int {
	return int((*goobj2.FuncInfo)(nil).ReadArgs(fi.data))
}

func (fi *FuncInfo) Locals() int {
	return int((*goobj2.FuncInfo)(nil).ReadLocals(fi.data))
}

func (fi *FuncInfo) Pcsp() []byte {
	pcsp, end := (*goobj2.FuncInfo)(nil).ReadPcsp(fi.data)
	return fi.r.BytesAt(fi.r.PcdataBase()+pcsp, int(end-pcsp))
}

func (fi *FuncInfo) Pcfile() []byte {
	pcf, end := (*goobj2.FuncInfo)(nil).ReadPcfile(fi.data)
	return fi.r.BytesAt(fi.r.PcdataBase()+pcf, int(end-pcf))
}

func (fi *FuncInfo) Pcline() []byte {
	pcln, end := (*goobj2.FuncInfo)(nil).ReadPcline(fi.data)
	return fi.r.BytesAt(fi.r.PcdataBase()+pcln, int(end-pcln))
}

// Preload has to be called prior to invoking the various methods
// below related to pcdata, funcdataoff, files, and inltree nodes.
func (fi *FuncInfo) Preload() {
	fi.lengths = (*goobj2.FuncInfo)(nil).ReadFuncInfoLengths(fi.data)
}

func (fi *FuncInfo) Pcinline() []byte {
	if !fi.lengths.Initialized {
		panic("need to call Preload first")
	}
	pcinl, end := (*goobj2.FuncInfo)(nil).ReadPcinline(fi.data, fi.lengths.PcdataOff)
	return fi.r.BytesAt(fi.r.PcdataBase()+pcinl, int(end-pcinl))
}

func (fi *FuncInfo) NumPcdata() uint32 {
	if !fi.lengths.Initialized {
		panic("need to call Preload first")
	}
	return fi.lengths.NumPcdata
}

func (fi *FuncInfo) Pcdata(k int) []byte {
	if !fi.lengths.Initialized {
		panic("need to call Preload first")
	}
	pcdat, end := (*goobj2.FuncInfo)(nil).ReadPcdata(fi.data, fi.lengths.PcdataOff, uint32(k))
	return fi.r.BytesAt(fi.r.PcdataBase()+pcdat, int(end-pcdat))
}

func (fi *FuncInfo) NumFuncdataoff() uint32 {
	if !fi.lengths.Initialized {
		panic("need to call Preload first")
	}
	return fi.lengths.NumFuncdataoff
}

func (fi *FuncInfo) Funcdataoff(k int) int64 {
	if !fi.lengths.Initialized {
		panic("need to call Preload first")
	}
	return (*goobj2.FuncInfo)(nil).ReadFuncdataoff(fi.data, fi.lengths.FuncdataoffOff, uint32(k))
}

func (fi *FuncInfo) Funcdata(syms []Sym) []Sym {
	if !fi.lengths.Initialized {
		panic("need to call Preload first")
	}
	if int(fi.lengths.NumFuncdataoff) > cap(syms) {
		syms = make([]Sym, 0, fi.lengths.NumFuncdataoff)
	} else {
		syms = syms[:0]
	}
	for j := range fi.auxs {
		a := &fi.auxs[j]
		if a.Type() == goobj2.AuxFuncdata {
			syms = append(syms, fi.l.resolve(fi.r, a.Sym()))
		}
	}
	return syms
}

func (fi *FuncInfo) NumFile() uint32 {
	if !fi.lengths.Initialized {
		panic("need to call Preload first")
	}
	return fi.lengths.NumFile
}

func (fi *FuncInfo) File(k int) Sym {
	if !fi.lengths.Initialized {
		panic("need to call Preload first")
	}
	sr := (*goobj2.FuncInfo)(nil).ReadFile(fi.data, fi.lengths.FileOff, uint32(k))
	return fi.l.resolve(fi.r, sr)
}

type InlTreeNode struct {
	Parent   int32
	File     Sym
	Line     int32
	Func     Sym
	ParentPC int32
}

func (fi *FuncInfo) NumInlTree() uint32 {
	if !fi.lengths.Initialized {
		panic("need to call Preload first")
	}
	return fi.lengths.NumInlTree
}

func (fi *FuncInfo) InlTree(k int) InlTreeNode {
	if !fi.lengths.Initialized {
		panic("need to call Preload first")
	}
	node := (*goobj2.FuncInfo)(nil).ReadInlTree(fi.data, fi.lengths.InlTreeOff, uint32(k))
	return InlTreeNode{
		Parent:   node.Parent,
		File:     fi.l.resolve(fi.r, node.File),
		Line:     node.Line,
		Func:     fi.l.resolve(fi.r, node.Func),
		ParentPC: node.ParentPC,
	}
}

func (l *Loader) FuncInfo(i Sym) FuncInfo {
	var r *oReader
	var auxs []goobj2.Aux
	if l.IsExternal(i) {
		pp := l.getPayload(i)
		if pp.objidx == 0 {
			return FuncInfo{}
		}
		r = l.objs[pp.objidx].r
		auxs = pp.auxs
	} else {
		var li int
		r, li = l.toLocal(i)
		auxs = r.Auxs(li)
	}
	for j := range auxs {
		a := &auxs[j]
		if a.Type() == goobj2.AuxFuncInfo {
			b := r.Data(int(a.Sym().SymIdx))
			return FuncInfo{l, r, b, auxs, goobj2.FuncInfoLengths{}}
		}
	}
	return FuncInfo{}
}

// Preload a package: add autolibs, add defined package symbols to the symbol table.
// Does not add non-package symbols yet, which will be done in LoadNonpkgSyms.
// Does not read symbol data.
// Returns the fingerprint of the object.
func (l *Loader) Preload(syms *sym.Symbols, f *bio.Reader, lib *sym.Library, unit *sym.CompilationUnit, length int64) goobj2.FingerprintType {
	roObject, readonly, err := f.Slice(uint64(length))
	if err != nil {
		log.Fatal("cannot read object file:", err)
	}
	r := goobj2.NewReaderFromBytes(roObject, readonly)
	if r == nil {
		if len(roObject) >= 8 && bytes.Equal(roObject[:8], []byte("\x00go114ld")) {
			log.Fatalf("found object file %s in old format, but -go115newobj is true\nset -go115newobj consistently in all -gcflags, -asmflags, and -ldflags", f.File().Name())
		}
		panic("cannot read object file")
	}
	localSymVersion := syms.IncVersion()
	pkgprefix := objabi.PathToPrefix(lib.Pkg) + "."
	ndef := r.NSym()
	nnonpkgdef := r.NNonpkgdef()
	or := &oReader{r, unit, localSymVersion, r.Flags(), pkgprefix, make([]Sym, ndef+nnonpkgdef+r.NNonpkgref()), ndef, uint32(len(l.objs))}

	// Autolib
	lib.Autolib = append(lib.Autolib, r.Autolib()...)

	// DWARF file table
	nfile := r.NDwarfFile()
	unit.DWARFFileTable = make([]string, nfile)
	for i := range unit.DWARFFileTable {
		unit.DWARFFileTable[i] = r.DwarfFile(i)
	}

	l.addObj(lib.Pkg, or)
	l.preloadSyms(or, pkgDef)

	// The caller expects us consuming all the data
	f.MustSeek(length, os.SEEK_CUR)

	return r.Fingerprint()
}

// Preload symbols of given kind from an object.
func (l *Loader) preloadSyms(r *oReader, kind int) {
	ndef := r.NSym()
	nnonpkgdef := r.NNonpkgdef()
	var start, end int
	switch kind {
	case pkgDef:
		start = 0
		end = ndef
	case nonPkgDef:
		start = ndef
		end = ndef + nnonpkgdef
	default:
		panic("preloadSyms: bad kind")
	}
	l.growSyms(len(l.objSyms) + end - start)
	l.growAttrBitmaps(len(l.objSyms) + end - start)
	for i := start; i < end; i++ {
		osym := r.Sym(i)
		name := strings.Replace(osym.Name(r.Reader), "\"\".", r.pkgprefix, -1)
		v := abiToVer(osym.ABI(), r.version)
		dupok := osym.Dupok()
		gi, added := l.AddSym(name, v, r, i, kind, dupok, sym.AbiSymKindToSymKind[objabi.SymKind(osym.Type())])
		r.syms[i] = gi
		if !added {
			continue
		}
		if osym.TopFrame() {
			l.SetAttrTopFrame(gi, true)
		}
		if osym.Local() {
			l.SetAttrLocal(gi, true)
		}
		if strings.HasPrefix(name, "go.itablink.") {
			l.itablink[gi] = struct{}{}
		}
		if strings.HasPrefix(name, "runtime.") {
			if bi := goobj2.BuiltinIdx(name, v); bi != -1 {
				// This is a definition of a builtin symbol. Record where it is.
				l.builtinSyms[bi] = gi
			}
		}
		if strings.HasPrefix(name, "go.string.") ||
			strings.HasPrefix(name, "gclocals·") ||
			strings.HasPrefix(name, "runtime.gcbits.") {
			l.SetAttrNotInSymbolTable(gi, true)
		}
		if a := osym.Align(); a != 0 {
			l.SetSymAlign(gi, int32(a))
		}
	}
}

// Add non-package symbols and references to external symbols (which are always
// named).
func (l *Loader) LoadNonpkgSyms(arch *sys.Arch) {
	for _, o := range l.objs[1:] {
		l.preloadSyms(o.r, nonPkgDef)
	}
	for _, o := range l.objs[1:] {
		loadObjRefs(l, o.r, arch)
	}
}

func loadObjRefs(l *Loader, r *oReader, arch *sys.Arch) {
	ndef := r.NSym() + r.NNonpkgdef()
	for i, n := 0, r.NNonpkgref(); i < n; i++ {
		osym := r.Sym(ndef + i)
		name := strings.Replace(osym.Name(r.Reader), "\"\".", r.pkgprefix, -1)
		v := abiToVer(osym.ABI(), r.version)
		r.syms[ndef+i] = l.LookupOrCreateSym(name, v)
		gi := r.syms[ndef+i]
		if osym.Local() {
			l.SetAttrLocal(gi, true)
		}
		l.preprocess(arch, gi, name)
	}
}

func abiToVer(abi uint16, localSymVersion int) int {
	var v int
	if abi == goobj2.SymABIstatic {
		// Static
		v = localSymVersion
	} else if abiver := sym.ABIToVersion(obj.ABI(abi)); abiver != -1 {
		// Note that data symbols are "ABI0", which maps to version 0.
		v = abiver
	} else {
		log.Fatalf("invalid symbol ABI: %d", abi)
	}
	return v
}

// preprocess looks for integer/floating point constant symbols whose
// content is encoded into the symbol name, and promotes them into
// real symbols with RODATA type and a payload that matches the
// encoded content.
func (l *Loader) preprocess(arch *sys.Arch, s Sym, name string) {
	if name != "" && name[0] == '$' && len(name) > 5 && l.SymType(s) == 0 && len(l.Data(s)) == 0 {
		x, err := strconv.ParseUint(name[5:], 16, 64)
		if err != nil {
			log.Panicf("failed to parse $-symbol %s: %v", name, err)
		}
		su := l.MakeSymbolUpdater(s)
		su.SetType(sym.SRODATA)
		su.SetLocal(true)
		switch name[:5] {
		case "$f32.":
			if uint64(uint32(x)) != x {
				log.Panicf("$-symbol %s too large: %d", name, x)
			}
			su.AddUint32(arch, uint32(x))
		case "$f64.", "$i64.":
			su.AddUint64(arch, x)
		default:
			log.Panicf("unrecognized $-symbol: %s", name)
		}
	}
}

// Load full contents.
<<<<<<< HEAD
func (l *Loader) LoadFull(arch *sys.Arch, syms *sym.Symbols, needReloc bool) {
=======
func (l *Loader) LoadFull(arch *sys.Arch, syms *sym.Symbols, needReloc, needExtReloc bool) {
>>>>>>> 1667b357
	// create all Symbols first.
	l.growSyms(l.NSym())
	l.growSects(l.NSym())

	if needReloc && len(l.extRelocs) != 0 {
		// If needReloc is true, we are going to convert the loader's
		// "internal" relocations to sym.Relocs. In this case, external
		// relocations shouldn't be used.
		panic("phase error")
	}

	nr := 0 // total number of sym.Reloc's we'll need
	for _, o := range l.objs[1:] {
		nr += loadObjSyms(l, syms, o.r, needReloc, needExtReloc)
	}

	// Make a first pass through the external symbols, making
	// sure that each external symbol has a non-nil entry in
	// l.Syms (note that relocations and symbol content will
	// be copied in a later loop).
	toConvert := make([]Sym, 0, len(l.payloads))
	for _, i := range l.extReader.syms {
		if !l.attrReachable.Has(i) {
			continue
		}
		pp := l.getPayload(i)
		if needReloc {
			nr += len(pp.relocs)
		}
		if needExtReloc && int(i) < len(l.extRelocs) {
			nr += len(l.extRelocs[i])
		}
		// create and install the sym.Symbol here so that l.Syms will
		// be fully populated when we do relocation processing and
		// outer/sub processing below. Note that once we do this,
		// we'll need to get at the payload for a symbol with direct
		// reference to l.payloads[] as opposed to calling l.getPayload().
		s := l.allocSym(pp.name, 0)
		l.installSym(i, s)
		toConvert = append(toConvert, i)
	}

	// allocate a single large slab of relocations for all live symbols
<<<<<<< HEAD
	if needReloc {
		l.relocBatch = make([]sym.Reloc, nr)
=======
	if nr != 0 {
		l.relocBatch = make([]sym.Reloc, nr)
		if needExtReloc {
			l.relocExtBatch = make([]sym.RelocExt, nr)
		}
>>>>>>> 1667b357
	}

	// convert payload-based external symbols into sym.Symbol-based
	for _, i := range toConvert {

		// Copy kind/size/value etc.
		pp := l.payloads[l.extIndex(i)]
		s := l.Syms[i]
		s.Version = int16(pp.ver)
		s.Type = pp.kind
		s.Size = pp.size

		// Copy relocations
		if needReloc {
			batch := l.relocBatch
			s.R = batch[:len(pp.relocs):len(pp.relocs)]
			l.relocBatch = batch[len(pp.relocs):]
			relocs := l.Relocs(i)
			l.convertRelocations(i, &relocs, s, false)
		}
<<<<<<< HEAD
=======
		if needExtReloc {
			l.convertExtRelocs(s, i)
		}
>>>>>>> 1667b357

		// Copy data
		s.P = pp.data

		// Transfer over attributes.
		l.migrateAttributes(i, s)
	}

	// load contents of defined symbols
	for _, o := range l.objs[1:] {
<<<<<<< HEAD
		loadObjFull(l, o.r, needReloc)
=======
		loadObjFull(l, o.r, needReloc, needExtReloc)
	}

	// Sanity check: we should have consumed all batched allocations.
	if len(l.relocBatch) != 0 || len(l.relocExtBatch) != 0 {
		panic("batch allocation mismatch")
>>>>>>> 1667b357
	}

	// Note: resolution of ABI aliases is now also handled in
	// loader.convertRelocations, so once the host object loaders move
	// completely to loader.Sym, we can remove the code below.

	// Resolve ABI aliases for external symbols. This is only
	// needed for internal cgo linking.
	if needReloc {
		for _, i := range l.extReader.syms {
			if s := l.Syms[i]; s != nil && s.Attr.Reachable() {
				for ri := range s.R {
					r := &s.R[ri]
					if r.Sym != nil && r.Sym.Type == sym.SABIALIAS {
						r.Sym = r.Sym.R[0].Sym
					}
				}
			}
		}
	}

	// Free some memory.
	// At this point we still need basic index mapping, and some fields of
	// external symbol payloads, but not much else.
	l.values = nil
	l.symSects = nil
	l.outdata = nil
	l.itablink = nil
	l.attrOnList = nil
	l.attrLocal = nil
	l.attrNotInSymbolTable = nil
	l.attrVisibilityHidden = nil
	l.attrDuplicateOK = nil
	l.attrShared = nil
	l.attrExternal = nil
	l.attrReadOnly = nil
	l.attrTopFrame = nil
	l.attrSpecial = nil
	l.attrCgoExportDynamic = nil
	l.attrCgoExportStatic = nil
	l.outer = nil
	l.align = nil
	l.dynimplib = nil
	l.dynimpvers = nil
	l.localentry = nil
	l.extname = nil
	l.elfType = nil
	l.plt = nil
	l.got = nil
	l.dynid = nil
	if needExtReloc { // converted to sym.Relocs, drop loader references
		l.relocVariant = nil
		l.extRelocs = nil
	}

	// Drop fields that are no longer needed.
	for _, i := range l.extReader.syms {
		pp := l.getPayload(i)
		pp.name = ""
		pp.auxs = nil
		pp.data = nil
		if needExtReloc {
			pp.relocs = nil
			pp.reltypes = nil
		}
	}
}

// ResolveABIAlias given a symbol returns the ABI alias target of that
// symbol. If the sym in question is not an alias, the sym itself is
// returned.
func (l *Loader) ResolveABIAlias(s Sym) Sym {
	if s == 0 {
		return 0
	}
	if l.SymType(s) != sym.SABIALIAS {
		return s
	}
	relocs := l.Relocs(s)
	target := relocs.At2(0).Sym()
	if l.SymType(target) == sym.SABIALIAS {
		panic(fmt.Sprintf("ABI alias %s references another ABI alias %s", l.SymName(s), l.SymName(target)))
	}
	return target
}

// PropagateSymbolChangesBackToLoader is a temporary shim function
// that copies over a given sym.Symbol into the equivalent representation
// in the loader world. The intent is to enable converting a given
// linker phase/pass from dealing with sym.Symbol's to a modernized
// pass that works with loader.Sym, in cases where the "loader.Sym
// wavefront" has not yet reached the pass in question. For such work
// the recipe is to first call PropagateSymbolChangesBackToLoader(),
// then exexute the pass working with the loader, then call
// PropagateLoaderChangesToSymbols to copy the changes made by the
// pass back to the sym.Symbol world.
func (l *Loader) PropagateSymbolChangesBackToLoader() {

	// For the moment we only copy symbol values, and we don't touch
	// any new sym.Symbols created since loadlibfull() was run. This
	// seems to be what's needed for DWARF gen.
	for i := Sym(1); i < Sym(len(l.objSyms)); i++ {
		s := l.Syms[i]
		if s != nil {
			if s.Value != l.SymValue(i) {
				l.SetSymValue(i, s.Value)
			}
		}
	}
}

// PropagateLoaderChangesToSymbols is a temporary shim function that
// takes a list of loader.Sym symbols and works to copy their contents
// and attributes over to a corresponding sym.Symbol. The parameter
// anonVerReplacement specifies a version number for any new anonymous
// symbols encountered on the list, when creating sym.Symbols for them
// (or zero if we don't expect to encounter any new anon symbols). See
// the PropagateSymbolChangesBackToLoader header comment for more
// info.
//
// WARNING: this function is brittle and depends heavily on loader
// implementation. A key problem with doing this is that as things
// stand at the moment, some sym.Symbol contents/attributes are
// populated only when converting from loader.Sym to sym.Symbol in
// loadlibfull, meaning we may wipe out some information when copying
// back.

func (l *Loader) PropagateLoaderChangesToSymbols(toconvert []Sym, anonVerReplacement int) []*sym.Symbol {

	result := []*sym.Symbol{}
	relocfixup := []Sym{}

	// Note: this loop needs to allow for the possibility that we may
	// see "new" symbols on the 'toconvert' list that come from object
	// files (for example, DWARF location lists), as opposed to just
	// newly manufactured symbols (ex: DWARF section symbols such as
	// ".debug_info").  This means that we have to be careful not to
	// stomp on sym.Symbol attributes/content that was set up in
	// in loadlibfull().

	// Also note that in order for the relocation fixup to work, we
	// have to do this in two passes -- one pass to create the symbols,
	// and then a second fix up the relocations once all necessary
	// sym.Symbols are created.

	// First pass, symbol creation and symbol data fixup.
	for _, cand := range toconvert {

		sn := l.SymName(cand)
		sv := l.SymVersion(cand)
		st := l.SymType(cand)
		if sv < 0 {
			if anonVerReplacement == 0 {
				panic("expected valid anon version replacement")
			}
			sv = anonVerReplacement
		}

		s := l.Syms[cand]

		isnew := false
		if sn == "" {
			// Don't install anonymous symbols in the lookup tab.
			if s == nil {
				s = l.allocSym(sn, sv)
				l.installSym(cand, s)
			}
			isnew = true
		} else {
			if s != nil {
				// Already have a symbol for this -- it must be
				// something that was previously processed by
				// loadObjFull. Note that the symbol in question may
				// or may not be in the name lookup map.
			} else {
				isnew = true
				s = l.SymLookup(sn, sv)
			}
		}
		result = append(result, s)

		// Always copy these from new to old.
		s.Value = l.SymValue(cand)
		s.Type = st

		// If the data for a symbol has increased in size, make sure
		// we bring the new content across.
		relfix := isnew
		if isnew || len(l.Data(cand)) > len(s.P) {
			s.P = l.Data(cand)
			s.Size = int64(len(s.P))
			relfix = true
		}

		// For 'new' symbols, copy other content.
		if relfix {
			relocfixup = append(relocfixup, cand)
		}

		// If new symbol, call a helper to migrate attributes.
		// Otherwise touch only not-in-symbol-table, since there are
		// some attrs that are only set up at the point where we
		// convert loader.Sym to sym.Symbol.
		if isnew {
			l.migrateAttributes(cand, s)
		} else {
			if l.AttrNotInSymbolTable(cand) {
				s.Attr.Set(sym.AttrNotInSymbolTable, true)
			}
		}
	}

	// Second pass to fix up relocations.
	for _, cand := range relocfixup {
		s := l.Syms[cand]
		relocs := l.Relocs(cand)
		if len(s.R) != relocs.Count() {
			s.R = make([]sym.Reloc, relocs.Count())
		}
		l.convertRelocations(cand, &relocs, s, true)
	}

	return result
}

// ExtractSymbols grabs the symbols out of the loader for work that hasn't been
// ported to the new symbol type.
func (l *Loader) ExtractSymbols(syms *sym.Symbols) {
	// Add symbols to the ctxt.Syms lookup table. This explicitly skips things
	// created via loader.Create (marked with versions less than zero), since
	// if we tried to add these we'd wind up with collisions. We do, however,
	// add these symbols to the list of global symbols so that other future
	// steps (like pclntab generation) can find these symbols if neceassary.
	// Along the way, update the version from the negative anon version to
	// something larger than sym.SymVerStatic (needed so that
	// sym.symbol.IsFileLocal() works properly).
	anonVerReplacement := syms.IncVersion()
	for _, s := range l.Syms {
		if s == nil {
			continue
		}
		if s.Version < 0 {
			s.Version = int16(anonVerReplacement)
		}
	}

	// Provide lookup functions for sym.Symbols.
	l.SymLookup = func(name string, ver int) *sym.Symbol {
		i := l.LookupOrCreateSym(name, ver)
		if s := l.Syms[i]; s != nil {
			return s
		}
		s := l.allocSym(name, ver)
		l.installSym(i, s)
		return s
	}
	syms.Lookup = l.SymLookup
	syms.ROLookup = func(name string, ver int) *sym.Symbol {
		i := l.Lookup(name, ver)
		return l.Syms[i]
	}
<<<<<<< HEAD
	syms.Newsym = func(name string, ver int) *sym.Symbol {
		i := l.newExtSym(name, ver)
		s := l.allocSym(name, ver)
		l.installSym(i, s)
		return s
	}
=======
>>>>>>> 1667b357
}

// allocSym allocates a new symbol backing.
func (l *Loader) allocSym(name string, version int) *sym.Symbol {
	batch := l.symBatch
	if len(batch) == 0 {
		batch = make([]sym.Symbol, 1000)
	}
	s := &batch[0]
	l.symBatch = batch[1:]

	s.Dynid = -1
	s.Name = name
	s.Version = int16(version)

	return s
}

// installSym sets the underlying sym.Symbol for the specified sym index.
func (l *Loader) installSym(i Sym, s *sym.Symbol) {
	if s == nil {
		panic("installSym nil symbol")
	}
	if l.Syms[i] != nil {
		panic("sym already present in installSym")
	}
	l.Syms[i] = s
	s.SymIdx = sym.LoaderSym(i)
}

// addNewSym adds a new sym.Symbol to the i-th index in the list of symbols.
func (l *Loader) addNewSym(i Sym, name string, ver int, unit *sym.CompilationUnit, t sym.SymKind) *sym.Symbol {
	s := l.allocSym(name, ver)
	if s.Type != 0 && s.Type != sym.SXREF {
		fmt.Println("symbol already processed:", unit.Lib, i, s)
		panic("symbol already processed")
	}
	if t == sym.SBSS && (s.Type == sym.SRODATA || s.Type == sym.SNOPTRBSS) {
		t = s.Type
	}
	s.Type = t
	l.growSyms(int(i))
	l.installSym(i, s)
	return s
}

// TopLevelSym tests a symbol (by name and kind) to determine whether
// the symbol first class sym (participating in the link) or is an
// anonymous aux or sub-symbol containing some sub-part or payload of
// another symbol.
func (l *Loader) TopLevelSym(s Sym) bool {
	return topLevelSym(l.RawSymName(s), l.SymType(s))
}

// topLevelSym tests a symbol name and kind to determine whether
// the symbol first class sym (participating in the link) or is an
// anonymous aux or sub-symbol containing some sub-part or payload of
// another symbol.
func topLevelSym(sname string, skind sym.SymKind) bool {
	if sname != "" {
		return true
	}
	switch skind {
	case sym.SDWARFINFO, sym.SDWARFRANGE, sym.SDWARFLOC, sym.SDWARFLINES, sym.SGOFUNC:
		return true
	default:
		return false
	}
}

// loadObjSyms creates sym.Symbol objects for the live Syms in the
// object corresponding to object reader "r". Return value is the
// number of sym.Reloc entries required for all the new symbols.
func loadObjSyms(l *Loader, syms *sym.Symbols, r *oReader, needReloc, needExtReloc bool) int {
	nr := 0
	for i, n := 0, r.NSym()+r.NNonpkgdef(); i < n; i++ {
		gi := r.syms[i]
		if r2, i2 := l.toLocal(gi); r2 != r || i2 != i {
			continue // come from a different object
		}
		osym := r.Sym(i)
		name := strings.Replace(osym.Name(r.Reader), "\"\".", r.pkgprefix, -1)
		t := sym.AbiSymKindToSymKind[objabi.SymKind(osym.Type())]

		// Skip non-dwarf anonymous symbols (e.g. funcdata),
		// since they will never be turned into sym.Symbols.
		if !topLevelSym(name, t) {
			continue
		}
		ver := abiToVer(osym.ABI(), r.version)
		if t == sym.SXREF {
			log.Fatalf("bad sxref")
		}
		if t == 0 {
			log.Fatalf("missing type for %s in %s", name, r.unit.Lib)
		}
		if !l.attrReachable.Has(gi) && name != "runtime.addmoduledata" && name != "runtime.lastmoduledatap" {
			// No need to load unreachable symbols.
			// XXX reference to runtime.addmoduledata may be generated later by the linker in plugin mode.
			continue
		}

		l.addNewSym(gi, name, ver, r.unit, t)
		if needReloc {
			nr += r.NReloc(i)
		}
		if needExtReloc && int(gi) < len(l.extRelocs) {
			nr += len(l.extRelocs[gi])
		}
	}
	return nr
}

// cloneToExternal takes the existing object file symbol (symIdx)
// and creates a new external symbol payload that is a clone with
// respect to name, version, type, relocations, etc. The idea here
// is that if the linker decides it wants to update the contents of
// a symbol originally discovered as part of an object file, it's
// easier to do this if we make the updates to an external symbol
// payload.
// XXX maybe rename? makeExtPayload?
func (l *Loader) cloneToExternal(symIdx Sym) {
	if l.IsExternal(symIdx) {
		panic("sym is already external, no need for clone")
	}
	l.growSyms(int(symIdx))

	// Read the particulars from object.
	r, li := l.toLocal(symIdx)
	osym := r.Sym(li)
	sname := strings.Replace(osym.Name(r.Reader), "\"\".", r.pkgprefix, -1)
	sver := abiToVer(osym.ABI(), r.version)
	skind := sym.AbiSymKindToSymKind[objabi.SymKind(osym.Type())]

	// Create new symbol, update version and kind.
	pi := l.newPayload(sname, sver)
	pp := l.payloads[pi]
	pp.kind = skind
	pp.ver = sver
	pp.size = int64(osym.Siz())
	pp.objidx = r.objidx

	// If this is a def, then copy the guts. We expect this case
	// to be very rare (one case it may come up is with -X).
	if li < (r.NSym() + r.NNonpkgdef()) {

		// Copy relocations
		relocs := l.Relocs(symIdx)
		pp.relocs = make([]goobj2.Reloc, relocs.Count())
		pp.reltypes = make([]objabi.RelocType, relocs.Count())
		for i := range pp.relocs {
			// Copy the relocs slice.
			// Convert local reference to global reference.
			rel := relocs.At2(i)
			pp.relocs[i].Set(rel.Off(), rel.Siz(), 0, rel.Add(), goobj2.SymRef{PkgIdx: 0, SymIdx: uint32(rel.Sym())})
			pp.reltypes[i] = rel.Type()
		}

		// Copy data
		pp.data = r.Data(li)
	}

	// If we're overriding a data symbol, collect the associated
	// Gotype, so as to propagate it to the new symbol.
	auxs := r.Auxs(li)
	pp.auxs = auxs
loop:
	for j := range auxs {
		a := &auxs[j]
		switch a.Type() {
		case goobj2.AuxGotype:
			pp.gotype = l.resolve(r, a.Sym())
			break loop
		default:
			// nothing to do
		}
	}

	// Install new payload to global index space.
	// (This needs to happen at the end, as the accessors above
	// need to access the old symbol content.)
	l.objSyms[symIdx] = objSym{l.extReader, pi}
	l.extReader.syms = append(l.extReader.syms, symIdx)
}

// Copy the payload of symbol src to dst. Both src and dst must be external
// symbols.
// The intended use case is that when building/linking against a shared library,
// where we do symbol name mangling, the Go object file may have reference to
// the original symbol name whereas the shared library provides a symbol with
// the mangled name. When we do mangling, we copy payload of mangled to original.
func (l *Loader) CopySym(src, dst Sym) {
	if !l.IsExternal(dst) {
		panic("dst is not external") //l.newExtSym(l.SymName(dst), l.SymVersion(dst))
	}
	if !l.IsExternal(src) {
		panic("src is not external") //l.cloneToExternal(src)
	}
	l.payloads[l.extIndex(dst)] = l.payloads[l.extIndex(src)]
	l.SetSymPkg(dst, l.SymPkg(src))
	// TODO: other attributes?
}

// CopyAttributes copies over all of the attributes of symbol 'src' to
// symbol 'dst'.
func (l *Loader) CopyAttributes(src Sym, dst Sym) {
	l.SetAttrReachable(dst, l.AttrReachable(src))
	l.SetAttrOnList(dst, l.AttrOnList(src))
	l.SetAttrLocal(dst, l.AttrLocal(src))
	l.SetAttrNotInSymbolTable(dst, l.AttrNotInSymbolTable(src))
	if l.IsExternal(dst) {
		l.SetAttrVisibilityHidden(dst, l.AttrVisibilityHidden(src))
		l.SetAttrDuplicateOK(dst, l.AttrDuplicateOK(src))
		l.SetAttrShared(dst, l.AttrShared(src))
		l.SetAttrExternal(dst, l.AttrExternal(src))
	} else {
		// Some attributes are modifiable only for external symbols.
		// In such cases, don't try to transfer over the attribute
		// from the source even if there is a clash. This comes up
		// when copying attributes from a dupOK ABI wrapper symbol to
		// the real target symbol (which may not be marked dupOK).
	}
	l.SetAttrTopFrame(dst, l.AttrTopFrame(src))
	l.SetAttrSpecial(dst, l.AttrSpecial(src))
	l.SetAttrCgoExportDynamic(dst, l.AttrCgoExportDynamic(src))
	l.SetAttrCgoExportStatic(dst, l.AttrCgoExportStatic(src))
	l.SetAttrReadOnly(dst, l.AttrReadOnly(src))
}

// migrateAttributes copies over all of the attributes of symbol 'src' to
// sym.Symbol 'dst'.
func (l *Loader) migrateAttributes(src Sym, dst *sym.Symbol) {
	dst.Value = l.SymValue(src)
	dst.Align = l.SymAlign(src)
	dst.Sect = l.SymSect(src)

	dst.Attr.Set(sym.AttrReachable, l.AttrReachable(src))
	dst.Attr.Set(sym.AttrOnList, l.AttrOnList(src))
	dst.Attr.Set(sym.AttrLocal, l.AttrLocal(src))
	dst.Attr.Set(sym.AttrNotInSymbolTable, l.AttrNotInSymbolTable(src))
	dst.Attr.Set(sym.AttrNoSplit, l.IsNoSplit(src))
	dst.Attr.Set(sym.AttrVisibilityHidden, l.AttrVisibilityHidden(src))
	dst.Attr.Set(sym.AttrDuplicateOK, l.AttrDuplicateOK(src))
	dst.Attr.Set(sym.AttrShared, l.AttrShared(src))
	dst.Attr.Set(sym.AttrExternal, l.AttrExternal(src))
	dst.Attr.Set(sym.AttrTopFrame, l.AttrTopFrame(src))
	dst.Attr.Set(sym.AttrSpecial, l.AttrSpecial(src))
	dst.Attr.Set(sym.AttrCgoExportDynamic, l.AttrCgoExportDynamic(src))
	dst.Attr.Set(sym.AttrCgoExportStatic, l.AttrCgoExportStatic(src))
	dst.Attr.Set(sym.AttrReadOnly, l.AttrReadOnly(src))

	// Convert outer relationship
	if outer, ok := l.outer[src]; ok {
		dst.Outer = l.Syms[outer]
	}

	// Set sub-symbol attribute. See the comment on the AttrSubSymbol
	// method for more on this, there is some tricky stuff here.
	dst.Attr.Set(sym.AttrSubSymbol, l.outer[src] != 0 && l.sub[l.outer[src]] != 0)

	// Copy over dynimplib, dynimpvers, extname.
	if name, ok := l.extname[src]; ok {
		dst.SetExtname(name)
	}
	if l.SymDynimplib(src) != "" {
		dst.SetDynimplib(l.SymDynimplib(src))
	}
	if l.SymDynimpvers(src) != "" {
		dst.SetDynimpvers(l.SymDynimpvers(src))
	}

	// Copy ELF type if set.
	if et, ok := l.elfType[src]; ok {
		dst.SetElfType(et)
	}

	// Copy pe objects values if set.
	if plt, ok := l.plt[src]; ok {
		dst.SetPlt(plt)
	}
	if got, ok := l.got[src]; ok {
		dst.SetGot(got)
	}

	// Copy dynid
	if dynid, ok := l.dynid[src]; ok {
		dst.Dynid = dynid
	}
}

// CreateExtSym creates a new external symbol with the specified name
// without adding it to any lookup tables, returning a Sym index for it.
func (l *Loader) CreateExtSym(name string, ver int) Sym {
	return l.newExtSym(name, ver)
}

// CreateStaticSym creates a new static symbol with the specified name
// without adding it to any lookup tables, returning a Sym index for it.
func (l *Loader) CreateStaticSym(name string) Sym {
	// Assign a new unique negative version -- this is to mark the
	// symbol so that it can be skipped when ExtractSymbols is adding
	// ext syms to the sym.Symbols hash.
	l.anonVersion--
	return l.newExtSym(name, l.anonVersion)
}

<<<<<<< HEAD
func loadObjFull(l *Loader, r *oReader, needReloc bool) {
=======
func (l *Loader) FreeSym(i Sym) {
	if l.IsExternal(i) {
		pp := l.getPayload(i)
		*pp = extSymPayload{}
	}
}

func loadObjFull(l *Loader, r *oReader, needReloc, needExtReloc bool) {
>>>>>>> 1667b357
	for i, n := 0, r.NSym()+r.NNonpkgdef(); i < n; i++ {
		// A symbol may be a dup or overwritten. In this case, its
		// content will actually be provided by a different object
		// (to which its global index points). Skip those symbols.
		gi := l.toGlobal(r, i)
		if r2, i2 := l.toLocal(gi); r2 != r || i2 != i {
			continue
		}
		s := l.Syms[gi]
		if s == nil {
			continue
		}

		l.migrateAttributes(gi, s)
		// Be careful not to overwrite attributes set by the linker.
		// Don't use the attributes from the object file.

		osym := r.Sym(i)
		size := osym.Siz()

		// Symbol data
		s.P = l.OutData(gi)

		// Relocs
		if needReloc {
			relocs := l.relocs(r, i)
			batch := l.relocBatch
			s.R = batch[:relocs.Count():relocs.Count()]
			l.relocBatch = batch[relocs.Count():]
			l.convertRelocations(gi, &relocs, s, false)
		}
<<<<<<< HEAD
=======
		if needExtReloc {
			l.convertExtRelocs(s, gi)
		}
>>>>>>> 1667b357

		// Aux symbol info
		auxs := r.Auxs(i)
		for j := range auxs {
			a := &auxs[j]
			switch a.Type() {
			case goobj2.AuxFuncInfo, goobj2.AuxFuncdata, goobj2.AuxGotype:
				// already handled
			case goobj2.AuxDwarfInfo, goobj2.AuxDwarfLoc, goobj2.AuxDwarfRanges, goobj2.AuxDwarfLines:
				// ignored for now
			default:
				panic("unknown aux type")
			}
		}

		if s.Size < int64(size) {
			s.Size = int64(size)
		}
	}
}

// convertRelocations takes a vector of loader.Reloc relocations and
// translates them into an equivalent set of sym.Reloc relocations on
// the symbol "dst", performing fixups along the way for ABI aliases,
// etc. It is assumed that the caller has pre-allocated the dst symbol
// relocations slice. If 'strict' is set, then this method will
// panic if it finds a relocation targeting a nil symbol.
func (l *Loader) convertRelocations(symIdx Sym, src *Relocs, dst *sym.Symbol, strict bool) {
	for j := range dst.R {
		r := src.At2(j)
		rs := r.Sym()
		sz := r.Siz()
		rt := r.Type()
		if rt == objabi.R_METHODOFF {
			if l.attrReachable.Has(rs) {
				rt = objabi.R_ADDROFF
			} else {
				sz = 0
				rs = 0
			}
		}
		if rt == objabi.R_WEAKADDROFF && !l.attrReachable.Has(rs) {
			rs = 0
			sz = 0
		}
		if rs != 0 && l.Syms[rs] != nil && l.Syms[rs].Type == sym.SABIALIAS {
			rsrelocs := l.Relocs(rs)
			rs = rsrelocs.At2(0).Sym()
		}
		if strict && rs != 0 && l.Syms[rs] == nil && rt != objabi.R_USETYPE {
			panic("nil reloc target in convertRelocations")
		}
		dst.R[j] = sym.Reloc{
			Off:  r.Off(),
			Siz:  sz,
			Type: rt,
			Add:  r.Add(),
			Sym:  l.Syms[rs],
		}
		if rv := l.RelocVariant(symIdx, j); rv != 0 {
			dst.R[j].InitExt()
			dst.R[j].Variant = rv
		}
	}
}

// Convert external relocations to sym.Relocs on symbol dst.
func (l *Loader) convertExtRelocs(dst *sym.Symbol, src Sym) {
	if int(src) >= len(l.extRelocs) {
		return
	}
	extRelocs := l.extRelocs[src]
	if len(extRelocs) == 0 {
		return
	}
	if len(dst.R) != 0 {
		panic("bad")
	}

	n := len(extRelocs)
	batch := l.relocBatch
	dst.R = batch[:n:n]
	l.relocBatch = batch[n:]
	relocs := l.Relocs(src)
	for i := range dst.R {
		er := &extRelocs[i]
		sr := relocs.At2(er.Idx)
		r := &dst.R[i]
		r.RelocExt = &l.relocExtBatch[0]
		l.relocExtBatch = l.relocExtBatch[1:]
		r.Off = sr.Off()
		r.Siz = sr.Siz()
		r.Type = sr.Type()
		r.Sym = l.Syms[l.ResolveABIAlias(sr.Sym())]
		r.Add = sr.Add()
		r.Xsym = l.Syms[er.Xsym]
		r.Xadd = er.Xadd
		if rv := l.RelocVariant(src, er.Idx); rv != 0 {
			r.Variant = rv
		}
	}
}

// relocId is essentially a <S,R> tuple identifying the Rth
// relocation of symbol S.
type relocId struct {
	sym  Sym
	ridx int
}

// SetRelocVariant sets the 'variant' property of a relocation on
// some specific symbol.
func (l *Loader) SetRelocVariant(s Sym, ri int, v sym.RelocVariant) {
	// sanity check
	if relocs := l.Relocs(s); ri >= relocs.Count() {
		panic("invalid relocation ID")
	}
	if l.relocVariant == nil {
		l.relocVariant = make(map[relocId]sym.RelocVariant)
	}
	if v != 0 {
		l.relocVariant[relocId{s, ri}] = v
	} else {
		delete(l.relocVariant, relocId{s, ri})
	}
}

// RelocVariant returns the 'variant' property of a relocation on
// some specific symbol.
func (l *Loader) RelocVariant(s Sym, ri int) sym.RelocVariant {
	return l.relocVariant[relocId{s, ri}]
}

// UndefinedRelocTargets iterates through the global symbol index
// space, looking for symbols with relocations targeting undefined
// references. The linker's loadlib method uses this to determine if
// there are unresolved references to functions in system libraries
// (for example, libgcc.a), presumably due to CGO code. Return
// value is a list of loader.Sym's corresponding to the undefined
// cross-refs. The "limit" param controls the maximum number of
// results returned; if "limit" is -1, then all undefs are returned.
func (l *Loader) UndefinedRelocTargets(limit int) []Sym {
	result := []Sym{}
	for si := Sym(1); si < Sym(len(l.objSyms)); si++ {
		relocs := l.Relocs(si)
		for ri := 0; ri < relocs.Count(); ri++ {
			r := relocs.At2(ri)
			rs := r.Sym()
			if rs != 0 && l.SymType(rs) == sym.SXREF && l.RawSymName(rs) != ".got" {
				result = append(result, rs)
				if limit != -1 && len(result) >= limit {
					break
				}
			}
		}
	}
	return result
}

// AssignTextSymbolOrder populates the Textp2 slices within each
// library and compilation unit, insuring that packages are laid down
// in dependency order (internal first, then everything else). Return value
// is a slice of all text syms.
func (l *Loader) AssignTextSymbolOrder(libs []*sym.Library, intlibs []bool, extsyms []Sym) []Sym {

	// Library Textp2 lists should be empty at this point.
	for _, lib := range libs {
		if len(lib.Textp2) != 0 {
			panic("expected empty Textp2 slice for library")
		}
		if len(lib.DupTextSyms2) != 0 {
			panic("expected empty DupTextSyms2 slice for library")
		}
	}

	// Used to record which dupok symbol we've assigned to a unit.
	// Can't use the onlist attribute here because it will need to
	// clear for the later assignment of the sym.Symbol to a unit.
	// NB: we can convert to using onList once we no longer have to
	// call the regular addToTextp.
	assignedToUnit := MakeBitmap(l.NSym() + 1)

	// Start off textp2 with reachable external syms.
	textp2 := []Sym{}
	for _, sym := range extsyms {
		if !l.attrReachable.Has(sym) {
			continue
		}
		textp2 = append(textp2, sym)
	}

	// Walk through all text symbols from Go object files and append
	// them to their corresponding library's textp2 list.
	for _, o := range l.objs[1:] {
		r := o.r
		lib := r.unit.Lib
		for i, n := 0, r.NSym()+r.NNonpkgdef(); i < n; i++ {
			gi := l.toGlobal(r, i)
			if !l.attrReachable.Has(gi) {
				continue
			}
			osym := r.Sym(i)
			st := sym.AbiSymKindToSymKind[objabi.SymKind(osym.Type())]
			if st != sym.STEXT {
				continue
			}
			dupok := osym.Dupok()
			if r2, i2 := l.toLocal(gi); r2 != r || i2 != i {
				// A dupok text symbol is resolved to another package.
				// We still need to record its presence in the current
				// package, as the trampoline pass expects packages
				// are laid out in dependency order.
				lib.DupTextSyms2 = append(lib.DupTextSyms2, sym.LoaderSym(gi))
				continue // symbol in different object
			}
			if dupok {
				lib.DupTextSyms2 = append(lib.DupTextSyms2, sym.LoaderSym(gi))
				continue
			}

			lib.Textp2 = append(lib.Textp2, sym.LoaderSym(gi))
		}
	}

	// Now assemble global textp, and assign text symbols to units.
	for _, doInternal := range [2]bool{true, false} {
		for idx, lib := range libs {
			if intlibs[idx] != doInternal {
				continue
			}
			lists := [2][]sym.LoaderSym{lib.Textp2, lib.DupTextSyms2}
			for i, list := range lists {
				for _, s := range list {
					sym := Sym(s)
					if l.attrReachable.Has(sym) && !assignedToUnit.Has(sym) {
						textp2 = append(textp2, sym)
						unit := l.SymUnit(sym)
						if unit != nil {
							unit.Textp2 = append(unit.Textp2, s)
							assignedToUnit.Set(sym)
						}
						// Dupok symbols may be defined in multiple packages; the
						// associated package for a dupok sym is chosen sort of
						// arbitrarily (the first containing package that the linker
						// loads). Canonicalizes its Pkg to the package with which
						// it will be laid down in text.
						if i == 1 /* DupTextSyms2 */ && l.SymPkg(sym) != lib.Pkg {
							l.SetSymPkg(sym, lib.Pkg)
						}
					}
				}
			}
			lib.Textp2 = nil
			lib.DupTextSyms2 = nil
		}
	}

	return textp2
}

// ErrorReporter is a helper class for reporting errors.
type ErrorReporter struct {
	ldr              *Loader
	AfterErrorAction func()
}

// Errorf method logs an error message.
//
// After each error, the error actions function will be invoked; this
// will either terminate the link immediately (if -h option given)
// or it will keep a count and exit if more than 20 errors have been printed.
//
// Logging an error means that on exit cmd/link will delete any
// output file and return a non-zero error code.
//
func (reporter *ErrorReporter) Errorf(s Sym, format string, args ...interface{}) {
	if s != 0 && reporter.ldr.SymName(s) != "" {
		format = reporter.ldr.SymName(s) + ": " + format
	} else {
		format = fmt.Sprintf("sym %d: %s", s, format)
	}
	format += "\n"
	fmt.Fprintf(os.Stderr, format, args...)
	reporter.AfterErrorAction()
}

// GetErrorReporter returns the loader's associated error reporter.
func (l *Loader) GetErrorReporter() *ErrorReporter {
	return l.errorReporter
}

// Errorf method logs an error message. See ErrorReporter.Errorf for details.
func (l *Loader) Errorf(s Sym, format string, args ...interface{}) {
	l.errorReporter.Errorf(s, format, args...)
}

// For debugging.
func (l *Loader) Dump() {
	fmt.Println("objs")
	for _, obj := range l.objs {
		if obj.r != nil {
			fmt.Println(obj.i, obj.r.unit.Lib)
		}
	}
	fmt.Println("extStart:", l.extStart)
	fmt.Println("Nsyms:", len(l.objSyms))
	fmt.Println("syms")
	for i := Sym(1); i < Sym(len(l.objSyms)); i++ {
		pi := interface{}("")
		if l.IsExternal(i) {
			pi = fmt.Sprintf("<ext %d>", l.extIndex(i))
		}
		var s *sym.Symbol
		if int(i) < len(l.Syms) {
			s = l.Syms[i]
		}
		if s != nil {
			fmt.Println(i, s, s.Type, pi)
		} else {
			fmt.Println(i, l.SymName(i), "<not loaded>", pi)
		}
	}
	fmt.Println("symsByName")
	for name, i := range l.symsByName[0] {
		fmt.Println(i, name, 0)
	}
	for name, i := range l.symsByName[1] {
		fmt.Println(i, name, 1)
	}
	fmt.Println("payloads:")
	for i := range l.payloads {
		pp := l.payloads[i]
		fmt.Println(i, pp.name, pp.ver, pp.kind)
	}
}<|MERGE_RESOLUTION|>--- conflicted
+++ resolved
@@ -231,14 +231,10 @@
 	sects    []*sym.Section // sections
 	symSects []uint16       // symbol's section, index to sects array
 
-<<<<<<< HEAD
-	outdata [][]byte // symbol's data in the output buffer
-=======
 	align []uint8 // symbol 2^N alignment, indexed by global index
 
 	outdata   [][]byte     // symbol's data in the output buffer
 	extRelocs [][]ExtReloc // symbol's external relocations
->>>>>>> 1667b357
 
 	itablink map[Sym]struct{} // itablink[j] defined if j is go.itablink.*
 
@@ -277,11 +273,6 @@
 	outer map[Sym]Sym
 	sub   map[Sym]Sym
 
-<<<<<<< HEAD
-	align map[Sym]int32 // stores alignment for symbols
-
-=======
->>>>>>> 1667b357
 	dynimplib   map[Sym]string      // stores Dynimplib symbol attribute
 	dynimpvers  map[Sym]string      // stores Dynimpvers symbol attribute
 	localentry  map[Sym]uint8       // stores Localentry symbol attribute
@@ -1133,8 +1124,6 @@
 	l.outdata = make([][]byte, l.extStart)
 }
 
-<<<<<<< HEAD
-=======
 // SetExtRelocs sets the external relocations of the i-th symbol. i is global index.
 func (l *Loader) SetExtRelocs(i Sym, relocs []ExtReloc) {
 	l.extRelocs[i] = relocs
@@ -1145,7 +1134,6 @@
 	l.extRelocs = make([][]ExtReloc, l.NSym())
 }
 
->>>>>>> 1667b357
 // SymAlign returns the alignment for a symbol.
 func (l *Loader) SymAlign(i Sym) int32 {
 	if int(i) >= len(l.align) {
@@ -2071,11 +2059,7 @@
 }
 
 // Load full contents.
-<<<<<<< HEAD
-func (l *Loader) LoadFull(arch *sys.Arch, syms *sym.Symbols, needReloc bool) {
-=======
 func (l *Loader) LoadFull(arch *sys.Arch, syms *sym.Symbols, needReloc, needExtReloc bool) {
->>>>>>> 1667b357
 	// create all Symbols first.
 	l.growSyms(l.NSym())
 	l.growSects(l.NSym())
@@ -2119,16 +2103,11 @@
 	}
 
 	// allocate a single large slab of relocations for all live symbols
-<<<<<<< HEAD
-	if needReloc {
-		l.relocBatch = make([]sym.Reloc, nr)
-=======
 	if nr != 0 {
 		l.relocBatch = make([]sym.Reloc, nr)
 		if needExtReloc {
 			l.relocExtBatch = make([]sym.RelocExt, nr)
 		}
->>>>>>> 1667b357
 	}
 
 	// convert payload-based external symbols into sym.Symbol-based
@@ -2149,12 +2128,9 @@
 			relocs := l.Relocs(i)
 			l.convertRelocations(i, &relocs, s, false)
 		}
-<<<<<<< HEAD
-=======
 		if needExtReloc {
 			l.convertExtRelocs(s, i)
 		}
->>>>>>> 1667b357
 
 		// Copy data
 		s.P = pp.data
@@ -2165,16 +2141,12 @@
 
 	// load contents of defined symbols
 	for _, o := range l.objs[1:] {
-<<<<<<< HEAD
-		loadObjFull(l, o.r, needReloc)
-=======
 		loadObjFull(l, o.r, needReloc, needExtReloc)
 	}
 
 	// Sanity check: we should have consumed all batched allocations.
 	if len(l.relocBatch) != 0 || len(l.relocExtBatch) != 0 {
 		panic("batch allocation mismatch")
->>>>>>> 1667b357
 	}
 
 	// Note: resolution of ABI aliases is now also handled in
@@ -2436,15 +2408,6 @@
 		i := l.Lookup(name, ver)
 		return l.Syms[i]
 	}
-<<<<<<< HEAD
-	syms.Newsym = func(name string, ver int) *sym.Symbol {
-		i := l.newExtSym(name, ver)
-		s := l.allocSym(name, ver)
-		l.installSym(i, s)
-		return s
-	}
-=======
->>>>>>> 1667b357
 }
 
 // allocSym allocates a new symbol backing.
@@ -2751,9 +2714,6 @@
 	return l.newExtSym(name, l.anonVersion)
 }
 
-<<<<<<< HEAD
-func loadObjFull(l *Loader, r *oReader, needReloc bool) {
-=======
 func (l *Loader) FreeSym(i Sym) {
 	if l.IsExternal(i) {
 		pp := l.getPayload(i)
@@ -2762,7 +2722,6 @@
 }
 
 func loadObjFull(l *Loader, r *oReader, needReloc, needExtReloc bool) {
->>>>>>> 1667b357
 	for i, n := 0, r.NSym()+r.NNonpkgdef(); i < n; i++ {
 		// A symbol may be a dup or overwritten. In this case, its
 		// content will actually be provided by a different object
@@ -2794,12 +2753,9 @@
 			l.relocBatch = batch[relocs.Count():]
 			l.convertRelocations(gi, &relocs, s, false)
 		}
-<<<<<<< HEAD
-=======
 		if needExtReloc {
 			l.convertExtRelocs(s, gi)
 		}
->>>>>>> 1667b357
 
 		// Aux symbol info
 		auxs := r.Auxs(i)
